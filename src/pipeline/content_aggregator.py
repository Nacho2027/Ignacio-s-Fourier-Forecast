import asyncio
import logging
from typing import Dict, List, Any, Optional, Tuple
from dataclasses import dataclass
from datetime import datetime

# Services live at src/services/*. Use actual module names in this repo
<<<<<<< HEAD
from src.services.rss_content_adapter import RSSContentAdapter, RSSAdapterResult
=======
>>>>>>> 41c9bc5d
from src.services.arxiv import ArxivService, ArxivPaper
from src.services.rss import RSSService, DailyReading
from src.services.ai_service import AIService, RankingResult
from src.services.semantic_scholar_service import SemanticScholarService
from src.services.source_ranking_service import SourceRankingService


class Section:
    """Newsletter sections as string constants (Enum-like)"""
    SCRIPTURE = "scripture"
    BREAKING_NEWS = "breaking_news"
    BUSINESS = "business"
    TECH_SCIENCE = "tech_science"
    RESEARCH_PAPERS = "research_papers"
    STARTUP = "startup"
    POLITICS = "politics"
    LOCAL = "local"
    MISCELLANEOUS = "miscellaneous"
    EXTRA = "extra"


@dataclass
class RankedItem:
    """Content item with seven-axis Renaissance ranking"""
    id: str
    url: str
    headline: str
    summary_text: str
    source: str
    section: str
    published_date: datetime

    # All 7 Renaissance ranking dimensions
    temporal_impact: float = 0.0
    intellectual_novelty: float = 0.0
    renaissance_breadth: float = 0.0
    actionable_wisdom: float = 0.0
    source_authority: float = 0.0
    signal_clarity: float = 0.0
    transformative_potential: float = 0.0
    
    # Special handling flags
    preserve_original: bool = False  # If True, skip summarization and preserve original content

    # Backwards compatibility aliases
    @property
    def impact_score(self) -> float:
        return self.temporal_impact
    
    @property
    def delight_score(self) -> float:
        return self.intellectual_novelty
    
    @property
    def resonance_score(self) -> float:
        return self.renaissance_breadth

    total_score: float = 0.0
    rank: Optional[int] = None

    editorial_note: Optional[str] = None
    angle: Optional[str] = None

    def calculate_total_score(self, weights: Optional[Dict[str, float]] = None) -> float:
        """Calculate weighted total using all 7 Renaissance dimensions"""
        if weights is None:
            # Use the same weights as AI service (line 207-215)
            weights = {
                "temporal_impact": 0.25,
                "intellectual_novelty": 0.20,
                "renaissance_breadth": 0.15,
                "actionable_wisdom": 0.15,
                "source_authority": 0.10,
                "signal_clarity": 0.10,
                "transformative_potential": 0.05
            }
        self.total_score = (
            self.temporal_impact * weights.get("temporal_impact", 0.25) +
            self.intellectual_novelty * weights.get("intellectual_novelty", 0.20) +
            self.renaissance_breadth * weights.get("renaissance_breadth", 0.15) +
            self.actionable_wisdom * weights.get("actionable_wisdom", 0.15) +
            self.source_authority * weights.get("source_authority", 0.10) +
            self.signal_clarity * weights.get("signal_clarity", 0.10) +
            self.transformative_potential * weights.get("transformative_potential", 0.05)
        )
        return self.total_score


@dataclass
class FetchResult:
    """Result from a content fetch operation"""
    source: str
    section: str
    items: Any
    fetch_time: float
    error: Optional[str] = None


class AggregationError(Exception):
    """Custom exception for aggregation failures"""
    pass


class ContentAggregator:
    """
    Parallel content fetching and three-axis ranking system.
    """

    def __init__(
        self,
<<<<<<< HEAD
=======
        arxiv: ArxivService,
>>>>>>> 41c9bc5d
        rss: RSSService,
        arxiv: ArxivService,
        ai: AIService,
        cache_service=None,
        embeddings=None,
        semantic_scholar: Optional[SemanticScholarService] = None,
        source_ranker: Optional[SourceRankingService] = None,
    ) -> None:
<<<<<<< HEAD
=======
        self.arxiv = arxiv
>>>>>>> 41c9bc5d
        self.rss = rss
        self.arxiv = arxiv
        self.ai = ai
        self.cache_service = cache_service
        self.embeddings = embeddings

<<<<<<< HEAD
        # Initialize RSS content adapter to replace llmlayer functionality
        self.rss_adapter = RSSContentAdapter(rss)

=======
>>>>>>> 41c9bc5d
        # Initialize source ranking service if not provided
        self.source_ranker = source_ranker or SourceRankingService()
        # Also set as source_ranking_service for backward compatibility
        self.source_ranking_service = self.source_ranker
        # Initialize source_ranking_config from the source_ranker
        self.source_ranking_config = self.source_ranker.authority_config if self.source_ranker else {}
        self.semantic_scholar = semantic_scholar

        self.parallel_limit = 10
        self.fetch_timeout = 900  # 15 minutes to accommodate rate-limited cascading LLMLayer calls (50 req/min)
        # Keep threshold in 30-point scale for initialization expectations/tests
        self.min_score_threshold = 12  # Lowered from 15 to include more research papers (4.0 threshold)
        # HARD LIMITS: Exact article counts per section (no ranges!)
        self.items_per_section: Dict[str, Tuple[int, int]] = {
            Section.BREAKING_NEWS: (3, 3),  # Exactly 3
            Section.BUSINESS: (3, 3),       # Exactly 3
            Section.TECH_SCIENCE: (3, 3),   # Exactly 3
            Section.RESEARCH_PAPERS: (5, 5), # Exactly 5
            Section.STARTUP: (2, 2),        # Exactly 2
            Section.SCRIPTURE: (6, 10),     # Keep flexible for Scripture
            Section.POLITICS: (2, 2),       # Exactly 2 per vision
            Section.LOCAL: (2, 2),          # Exactly 2 (1 Miami + 1 Cornell when possible)
            Section.MISCELLANEOUS: (5, 5),  # Exactly 5
            Section.EXTRA: (0, 2),          # 0-2 flexible
        }

        self.logger = logging.getLogger(__name__)
        self._fetch_stats: List[FetchResult] = []

    async def fetch_all_content_rss_first(self) -> Dict[str, List[Dict[str, Any]]]:
        """Fetch content prioritizing intelligent RSS feeds over hardcoded searches."""
        tasks: List[asyncio.Task] = []

        # Create tasks for RSS-first intelligent content fetching
        async def fetch_rss_sections_with_timeout():
            start = asyncio.get_event_loop().time()
            try:
                rss_results = await asyncio.wait_for(self._fetch_rss_sections(), timeout=self.fetch_timeout)
                for r in rss_results:
                    if isinstance(r, FetchResult):
                        self._fetch_stats.append(r)
                return rss_results
            except asyncio.TimeoutError:
                self.logger.error(f"RSS sections timed out after {self.fetch_timeout}s - falling back to LLMLayer")
                # Fall back to original method if RSS fails
                return await self._fetch_llmlayer_sections()
            except Exception as e:
                self.logger.error(f"RSS sections failed: {e} - falling back to LLMLayer")
                # Fall back to original method if RSS fails
                return await self._fetch_llmlayer_sections()

        # Research papers (still using existing method)
        async def fetch_research_with_timeout():
            start = asyncio.get_event_loop().time() 
            try:
                result = await asyncio.wait_for(self._fetch_research_papers(), timeout=self.fetch_timeout)
                if isinstance(result, FetchResult):
                    self._fetch_stats.append(result)
                return result
            except asyncio.TimeoutError:
                self.logger.warning(f"Research papers timed out after {self.fetch_timeout}s - continuing without them")
                return FetchResult("research", Section.RESEARCH_PAPERS, [], self.fetch_timeout, error="Timeout")
            except Exception as e:
                self.logger.warning(f"Research papers failed: {e} - continuing without them")
                return FetchResult("research", Section.RESEARCH_PAPERS, [], 0.0, error=str(e))

        tasks.append(asyncio.create_task(fetch_rss_sections_with_timeout()))
        tasks.append(asyncio.create_task(fetch_research_with_timeout()))

        results = await asyncio.gather(*tasks, return_exceptions=True)

        sections: Dict[str, List[Dict[str, Any]]] = {}
        for res in results:
            if isinstance(res, Exception):
                # Log the exception but continue processing other sections
                self.logger.error(f"Exception in fetch result: {res}")
                continue
            if isinstance(res, list):
                for fr in res:
                    if isinstance(fr, FetchResult):
                        sections.setdefault(fr.section, [])
                        if fr.error is not None:
                            # Include placeholder content for failed sections
                            self.logger.warning(f"Section {fr.section} failed: {fr.error}")
                            sections[fr.section].append({
                                "headline": f"{fr.section.replace('_', ' ').title()} - Content Unavailable",
                                "url": "#",
                                "summary_text": f"We were unable to fetch {fr.section.replace('_', ' ')} at this time. Error: {fr.error}",
                                "source": "System Notice",
                                "published": datetime.now().isoformat(),
                                "is_placeholder": True
                            })
                        else:
                            # Items may be list or dict depending on section
                            if isinstance(fr.items, list):
                                sections[fr.section].extend(fr.items)
                            else:
                                sections[fr.section].append(fr.items)
            elif isinstance(res, FetchResult):
                sections.setdefault(res.section, [])
                if res.error is not None:
                    # Include placeholder content for failed sections
                    self.logger.warning(f"Section {res.section} failed: {res.error}")
                    sections[res.section].append({
                        "headline": f"{res.section.replace('_', ' ').title()} - Content Unavailable",
                        "url": "#",
                        "summary_text": f"We were unable to fetch {res.section.replace('_', ' ')} at this time. Error: {res.error}",
                        "source": "System Notice", 
                        "published": datetime.now().isoformat(),
                        "is_placeholder": True
                    })
                else:
                    # Items may be list or dict depending on section
                    if isinstance(res.items, list):
                        sections[res.section].extend(res.items)
                    else:
                        sections[res.section].append(res.items)
        
        self.logger.info(f"RSS-first content aggregation completed: {len(sections)} sections fetched")
        return sections

    async def fetch_all_content(self) -> Dict[str, List[Dict[str, Any]]]:
<<<<<<< HEAD
        """Fetch content from all sources in parallel, prioritizing intelligent RSS feeds."""
        # Use RSS-first approach for better content quality and reliability
        return await self.fetch_all_content_rss_first()

    async def fetch_all_content_legacy(self) -> Dict[str, List[Dict[str, Any]]]:
        """Legacy content fetching method using LLMLayer searches (kept as fallback)."""
=======
        """Fetch content from all sources in parallel using RSS feeds."""
>>>>>>> 41c9bc5d
        tasks: List[asyncio.Task] = []

        # Create tasks for each section
        async def fetch_rss_section_with_timeout(section: str):
            start = asyncio.get_event_loop().time()
            try:
                result = await asyncio.wait_for(self._fetch_rss_section(section), timeout=self.fetch_timeout)
                if isinstance(result, FetchResult):
                    self._fetch_stats.append(result)
                return result
            except asyncio.TimeoutError:
                self.logger.error(f"RSS section {section} timed out after {self.fetch_timeout}s - returning partial results")
                return FetchResult("rss", section, [], self.fetch_timeout, error="Timeout")
            except Exception as e:
                self.logger.error(f"RSS section {section} failed: {e} - returning partial results")
                return FetchResult("rss", section, [], 0.0, error=str(e))

        # Research papers - non-critical, can fail gracefully
        async def fetch_research_with_timeout():
            start = asyncio.get_event_loop().time()
            try:
                result = await asyncio.wait_for(self._fetch_research_papers(), timeout=self.fetch_timeout)
                if isinstance(result, FetchResult):
                    self._fetch_stats.append(result)
                return result
            except asyncio.TimeoutError:
                self.logger.warning(f"Research papers timed out after {self.fetch_timeout}s - continuing without them")
                return FetchResult("research", Section.RESEARCH_PAPERS, [], self.fetch_timeout, error="Timeout")
            except Exception as e:
                self.logger.warning(f"Research papers failed: {e} - continuing without them")
                return FetchResult("research", Section.RESEARCH_PAPERS, [], 0.0, error=str(e))

        # Scripture section (special handling)
        async def fetch_scripture_with_timeout():
            start = asyncio.get_event_loop().time()
            try:
                result = await asyncio.wait_for(self._fetch_scripture(), timeout=self.fetch_timeout)
                if isinstance(result, FetchResult):
                    self._fetch_stats.append(result)
                return result
            except asyncio.TimeoutError:
                self.logger.warning(f"Scripture timed out after {self.fetch_timeout}s - continuing without it")
                return FetchResult("rss", Section.SCRIPTURE, [], self.fetch_timeout, error="Timeout")
            except Exception as e:
                self.logger.warning(f"Scripture failed: {e} - continuing without it")
                return FetchResult("rss", Section.SCRIPTURE, [], 0.0, error=str(e))

        # Add tasks for each section
        tasks.extend([
            asyncio.create_task(fetch_rss_section_with_timeout(Section.BREAKING_NEWS)),
            asyncio.create_task(fetch_rss_section_with_timeout(Section.BUSINESS)),
            asyncio.create_task(fetch_rss_section_with_timeout(Section.TECH_SCIENCE)),
            asyncio.create_task(fetch_rss_section_with_timeout(Section.POLITICS)),
            asyncio.create_task(fetch_rss_section_with_timeout(Section.MISCELLANEOUS)),
            asyncio.create_task(fetch_research_with_timeout()),
            asyncio.create_task(fetch_scripture_with_timeout()),
        ])

        results = await asyncio.gather(*tasks, return_exceptions=True)

        sections: Dict[str, List[Dict[str, Any]]] = {}
        for res in results:
            if isinstance(res, Exception):
                # Log the exception but continue processing other sections
                self.logger.error(f"Exception in fetch result: {res}")
                continue
            if isinstance(res, FetchResult):
                sections.setdefault(res.section, [])
                if res.error is not None:
                    # Include placeholder content for failed sections
                    self.logger.warning(f"Section {res.section} failed: {res.error}")
                    sections[res.section].append({
                        "headline": f"{res.section.replace('_', ' ').title()} - Content Unavailable",
                        "url": "#",
                        "summary_text": f"We were unable to fetch {res.section.replace('_', ' ')} content at this time. Error: {res.error}",
                        "source": "System Notice",
                        "published": datetime.now().isoformat(),
                        "is_placeholder": True
                    })
                else:
                    # Items may be list or dict depending on section
                    if isinstance(res.items, list):
                        sections[res.section].extend(res.items)
                    else:
                        sections[res.section].append(res.items)

        return sections

<<<<<<< HEAD
    async def _fetch_rss_sections(self) -> List[FetchResult]:
        """Fetch all content sections using intelligent RSS feeds with AI ranking."""
        results = []
        
        # Execute RSS-based fetches in parallel
        tasks = [
            asyncio.create_task(self._fetch_breaking_news_rss()),
            asyncio.create_task(self._fetch_business_news_rss()),
            asyncio.create_task(self._fetch_tech_science_rss()),
            asyncio.create_task(self._fetch_miscellaneous_rss()),
            asyncio.create_task(self._fetch_catholic()),  # Already RSS-based
            
            # These sections may need LLMLayer fallback for now
            asyncio.create_task(self._fetch_startup_insights()),
            asyncio.create_task(self._fetch_politics()),
            asyncio.create_task(self._fetch_local_news()),
        ]
        
        results_raw = await asyncio.gather(*tasks, return_exceptions=True)
        
        for result in results_raw:
            if isinstance(result, Exception):
                self.logger.error(f"RSS section fetch failed: {result}")
                continue
            if isinstance(result, FetchResult):
                results.append(result)
        
        self.logger.info(f"RSS-based content fetching completed: {len(results)} sections")
        return results
=======
    async def _fetch_rss_section(self, section: str) -> FetchResult:
        """Fetch RSS feeds for a specific section."""
        start = asyncio.get_event_loop().time()
        try:
            rss_items = await self.rss.fetch_feeds_by_section(section)
            
            # Convert RSS items to the format expected by the pipeline
            items = []
            for rss_item in rss_items:
                items.append({
                    "headline": rss_item.title,
                    "url": rss_item.link,
                    "content": rss_item.content or rss_item.description,
                    "summary_text": rss_item.description,
                    "source": rss_item.source_feed,
                    "published": rss_item.published_date.isoformat(),
                    "published_date": rss_item.published_date,
                    "guid": rss_item.guid,
                    "author": rss_item.author,
                    "categories": rss_item.categories or [],
                })
            
            self.logger.info(f"RSS section {section}: fetched {len(items)} items")
            return FetchResult("rss", section, items, asyncio.get_event_loop().time() - start)
            
        except Exception as e:
            self.logger.error(f"RSS section {section} failed: {e}")
            return FetchResult("rss", section, [], asyncio.get_event_loop().time() - start, error=str(e))
>>>>>>> 41c9bc5d

    async def _fetch_llmlayer_sections(self) -> List[FetchResult]:
        """Fetch all LLMLayer sections using rate-limited queue for optimal performance."""
        section_fetchers = [
            ("breaking_news", self._fetch_breaking_news),
            ("business", self._fetch_business_news),
            ("tech_science", self._fetch_tech_science),
            ("startup", self._fetch_startup_insights),
            ("politics", self._fetch_politics),
            ("local", self._fetch_local_news),
            ("miscellaneous", self._fetch_miscellaneous),
            ("catholic", self._fetch_scripture),
        ]

        section_map = {
            "breaking_news": Section.BREAKING_NEWS,
            "business": Section.BUSINESS,
            "tech_science": Section.TECH_SCIENCE,
            "startup": Section.STARTUP,
            "politics": Section.POLITICS,
            "local": Section.LOCAL,
            "miscellaneous": Section.MISCELLANEOUS,
            "catholic": Section.SCRIPTURE,
        }

        # Submit all tasks to run in parallel - the rate limiting is handled by the queue
        tasks = []
        for name, fetcher in section_fetchers:
            task = asyncio.create_task(
                self._run_fetcher_with_timeout(name, fetcher, section_map.get(name, Section.MISCELLANEOUS))
            )
            tasks.append(task)

        self.logger.info(f"Submitting {len(tasks)} sections to rate-limited queue...")

        # Wait for all sections to complete (rate limiting happens in the queue)
        results = await asyncio.gather(*tasks, return_exceptions=True)

        out: List[FetchResult] = []
        for result in results:
            if isinstance(result, Exception):
                self.logger.error(f"Section fetch failed with exception: {result}")
                # Add a placeholder failure result
                out.append(FetchResult("rss", Section.MISCELLANEOUS, [], 0.0, error=str(result)))
            elif isinstance(result, FetchResult):
                out.append(result)
            else:
                self.logger.error(f"Unexpected result type: {type(result)}")

        return out

    async def _run_fetcher_with_timeout(self, name: str, fetcher, section_enum) -> FetchResult:
        """Run a single fetcher with timeout and error handling."""
        try:
            self.logger.info(f"Starting {name} section...")
            result = await asyncio.wait_for(fetcher(), timeout=self.fetch_timeout)
            if isinstance(result, FetchResult):
                self.logger.info(f"✓ {name} completed: {len(result.items)} items")
                return result
            else:
                self.logger.error(f"✗ {name} returned invalid result type: {type(result)}")
                return FetchResult("rss", section_enum, [], 0.0, error="Invalid result type")

        except Exception as e:
            self.logger.error(f"✗ LLMLayer section '{name}' failed: {e}")
            return FetchResult("rss", section_enum, [], 0.0, error=str(e))

    async def _fetch_breaking_news_rss(self) -> FetchResult:
        """Fetch breaking news from curated RSS feeds with intelligent AI ranking."""
        start = asyncio.get_event_loop().time()
        try:
            self.logger.info("Breaking News: Fetching from curated RSS feeds")
            
            # Fetch from RSS feeds instead of hardcoded searches
            rss_items = await self.rss.fetch_feeds_by_section("breaking_news")
            
            # Convert RSS items to the expected format
            items = []
            for rss_item in rss_items:
                items.append({
                    "id": rss_item.guid or f"rss_{rss_item.title[:20]}",
                    "headline": rss_item.title,
                    "url": rss_item.link,
                    "summary_text": rss_item.content or rss_item.description,
                    "source": rss_item.source_feed,
                    "published": rss_item.published_date.isoformat() if rss_item.published_date else datetime.now().isoformat(),
                })
            
            # Apply multi-stage pipeline for intelligent ranking and selection
            ranked_items = self._apply_multi_stage_pipeline(items, Section.BREAKING_NEWS, max_age_days=1, min_items=3)
            
            self.logger.info(f"Breaking News: RSS feeds provided {len(rss_items)} items, selected {len(ranked_items)} after AI ranking")
            return FetchResult("rss_intelligent", Section.BREAKING_NEWS, ranked_items, asyncio.get_event_loop().time() - start)
            
        except Exception as e:
            self.logger.error(f"Breaking News RSS fetch failed: {e}")
            return FetchResult("rss_intelligent", Section.BREAKING_NEWS, [], asyncio.get_event_loop().time() - start, error=str(e))

    async def _fetch_breaking_news(self) -> FetchResult:
        start = asyncio.get_event_loop().time()
        try:
            self.logger.info("Fetching breaking news using RSS feeds")
            # Use RSS adapter for breaking news
            result = await self.rss_adapter.search_optimized_rate_limited("breaking_news")
            articles = result.articles

            # Apply filtering and ranking pipeline
            items = self._apply_multi_stage_pipeline(articles, Section.BREAKING_NEWS, max_age_days=2, min_items=3)
            self.logger.info(f"Breaking news: {len(items)} items after multi-stage pipeline from {len(articles)} raw articles")

            return FetchResult(
                source="rss",
                section=Section.BREAKING_NEWS,
                items=items,
                fetch_time=asyncio.get_event_loop().time() - start,
            )
        except Exception as e:
            # Breaking news is critical; return error result
            self.logger.error(f"Breaking news RSS search failed: {e}")
            return await self._handle_fetch_failure("rss", e)

    async def _fetch_business_news_rss(self) -> FetchResult:
        """Fetch business news from curated RSS feeds with intelligent AI ranking."""
        start = asyncio.get_event_loop().time()
        try:
            self.logger.info("Business: Fetching from curated RSS feeds")
            
            # Fetch from RSS feeds instead of hardcoded searches
            rss_items = await self.rss.fetch_feeds_by_section("business")
            
            # Convert RSS items to the expected format
            items = []
            for rss_item in rss_items:
                items.append({
                    "id": rss_item.guid or f"rss_{rss_item.title[:20]}",
                    "headline": rss_item.title,
                    "url": rss_item.link,
                    "summary_text": rss_item.content or rss_item.description,
                    "source": rss_item.source_feed,
                    "published": rss_item.published_date.isoformat() if rss_item.published_date else datetime.now().isoformat(),
                })
            
            # Apply multi-stage pipeline for intelligent ranking and selection
            ranked_items = self._apply_multi_stage_pipeline(items, Section.BUSINESS, max_age_days=3, min_items=3)
            
            self.logger.info(f"Business: RSS feeds provided {len(rss_items)} items, selected {len(ranked_items)} after AI ranking")
            return FetchResult("rss_intelligent", Section.BUSINESS, ranked_items, asyncio.get_event_loop().time() - start)
            
        except Exception as e:
            self.logger.error(f"Business RSS fetch failed: {e}")
            return FetchResult("rss_intelligent", Section.BUSINESS, [], asyncio.get_event_loop().time() - start, error=str(e))

    async def _fetch_business_news(self) -> FetchResult:
        start = asyncio.get_event_loop().time()
        try:
            self.logger.info("Fetching business news using RSS feeds")
            # Use RSS adapter for business news
            result = await self.rss_adapter.search_optimized_rate_limited("business")
            articles = result.articles

            # Apply filtering and ranking pipeline
            items = self._apply_multi_stage_pipeline(articles, Section.BUSINESS, max_age_days=3, min_items=3)
            self.logger.info(f"Business: {len(items)} items after multi-stage pipeline from {len(articles)} raw articles")

            return FetchResult(
                source="rss",
                section=Section.BUSINESS,
                items=items,
                fetch_time=asyncio.get_event_loop().time() - start,
            )
        except Exception as e:
            self.logger.error(f"Business RSS search failed: {e}")
            return await self._handle_fetch_failure("rss", e)

    async def _fetch_tech_science_rss(self) -> FetchResult:
        """Fetch tech & science content from curated RSS feeds with intelligent AI ranking."""
        start = asyncio.get_event_loop().time()
        try:
            self.logger.info("Tech/Science: Fetching from curated RSS feeds")
            
            # Fetch from RSS feeds instead of hardcoded searches  
            rss_items = await self.rss.fetch_feeds_by_section("tech_science")
            
            # Convert RSS items to the expected format
            items = []
            for rss_item in rss_items:
                items.append({
                    "id": rss_item.guid or f"rss_{rss_item.title[:20]}",
                    "headline": rss_item.title,
                    "url": rss_item.link,
                    "summary_text": rss_item.content or rss_item.description,
                    "source": rss_item.source_feed,
                    "published": rss_item.published_date.isoformat() if rss_item.published_date else datetime.now().isoformat(),
                })
            
            # Apply multi-stage pipeline for intelligent ranking and selection
            ranked_items = self._apply_multi_stage_pipeline(items, Section.TECH_SCIENCE, max_age_days=7, min_items=3)
            
            self.logger.info(f"Tech/Science: RSS feeds provided {len(rss_items)} items, selected {len(ranked_items)} after AI ranking")
            return FetchResult("rss_intelligent", Section.TECH_SCIENCE, ranked_items, asyncio.get_event_loop().time() - start)
            
        except Exception as e:
            self.logger.error(f"Tech/Science RSS fetch failed: {e}")
            return FetchResult("rss_intelligent", Section.TECH_SCIENCE, [], asyncio.get_event_loop().time() - start, error=str(e))

    async def _fetch_tech_science(self) -> FetchResult:
        start = asyncio.get_event_loop().time()
        try:
            # Use RSS feeds for tech/science content (replaces llmlayer)
            self.logger.info("Fetching tech/science using RSS feeds")
            result = await self.rss_adapter.search_optimized_rate_limited("tech_science")
            self.logger.info("Tech/Science: Got %d articles from RSS feeds", len(result.articles))
            items_raw = result.articles
            # Validate sources - allow any tech news source
            items_validated = self._validate_sources(
                items_raw,
                [],  # Don't restrict to specific domains
                "Tech/Science"
            )
            # Use multi-stage pipeline for better quality control and to ensure we get 3 items
            items = self._apply_multi_stage_pipeline(items_validated, Section.TECH_SCIENCE, max_age_days=14, min_items=3)
            self.logger.info("Tech/Science: %d items after multi-stage pipeline from %d raw", len(items), len(items_raw))

            # FALLBACK: If we got nothing, try more RSS feeds with lower quality threshold
            if len(items) == 0:
                self.logger.warning("Tech/Science: No items from preferred sources, trying fallback RSS search")
                # Update RSS adapter config for more lenient search
                fallback_config = {
                    "target_count": 20,
                    "max_feeds": 10,
                    "hours_back": 336,  # 2 weeks
                    "quality_threshold": 0.3  # Lower threshold
                }
                self.rss_adapter.update_section_config("tech_science", fallback_config)
                
                fallback_result = await self.rss_adapter.search_with_fallback("tech_science", "technology science", 20)
                
                # Apply source ranking to fallback items
                if self.source_ranking_service:
                    fallback_result.articles = self.source_ranking_service.process_and_rank(fallback_result.articles, "technology")

                # Take top 3 items
                items = fallback_result.articles[:3] if fallback_result.articles else []
                self.logger.info(f"Tech/Science fallback: Retrieved {len(items)} items")

            return FetchResult("rss", Section.TECH_SCIENCE, items, asyncio.get_event_loop().time() - start)
        except Exception as e:  # noqa: BLE001
            return await self._handle_fetch_failure("llmlayer", e)

    async def _fetch_startup_insights(self) -> FetchResult:
        start = asyncio.get_event_loop().time()
        try:
            # Use RSS feeds for startup insights
            self.logger.info("Fetching startup insights using RSS feeds")
            result = await self.rss_adapter.search_optimized_rate_limited("startup")
            items_raw = result.articles
            # Use tier-based source validation (no hardcoded domains)
            items_validated = self._validate_sources(
                items_raw,
                [],  # Empty allowed_domains - tier system handles this
                "Startup"
            )
            # Use multi-stage pipeline for better quality control and to ensure we get 3 items
            items = self._apply_multi_stage_pipeline(items_validated, Section.STARTUP, max_age_days=14, min_items=2)
            return FetchResult("rss", Section.STARTUP, items, asyncio.get_event_loop().time() - start)
        except Exception as e:  # noqa: BLE001
            return await self._handle_fetch_failure("llmlayer", e)

    async def _fetch_politics(self) -> FetchResult:
        start = asyncio.get_event_loop().time()
        try:
            # Use RSS feeds for US politics
            self.logger.info("Fetching US politics using RSS feeds")
            result = await self.rss_adapter.search_optimized_rate_limited("politics")
            
            self.logger.info(f"Politics: Got {len(result.articles)} articles from RSS feeds")
            items_raw = result.articles
            
            # Validate sources BEFORE other filtering - expanded trusted sources list
            trusted_sources = [
                "apnews.com", "reuters.com", "pbs.org", "npr.org", 
                "bbc.com", "bbc.co.uk", "propublica.org", "politico.com"
            ]
            items_validated = self._validate_sources(items_raw, trusted_sources, "Politics")
            # Use multi-stage pipeline for better quality control and to ensure we get exactly 2 items
            items = self._apply_multi_stage_pipeline(items_validated, Section.POLITICS, max_age_days=2, min_items=2)
            self.logger.info("Politics: %d items after multi-stage pipeline from %d raw", len(items), len(items_raw))
            
            # If we still have too few items, try a fallback search
            if len(items) < 3:
                self.logger.warning(f"Politics: Only {len(items)} items found, trying fallback search")
                # Update config for fallback with more lenient settings
                fallback_config = {
                    "target_count": 20,
                    "max_feeds": 8,
                    "hours_back": 168,  # 1 week 
                    "quality_threshold": 0.3  # Lower threshold
                }
                self.rss_adapter.update_section_config("politics", fallback_config)
                
                fallback_result = await self.rss_adapter.search_with_fallback("politics", "US politics government", 20)
                
                # Deduplicate by URL
                existing_urls = {item["url"] for item in items}
                for fallback_item in fallback_result.articles:
                    if fallback_item["url"] not in existing_urls:
                        items_raw.append(fallback_item)
                        existing_urls.add(fallback_item["url"])
                
                # Re-filter combined items
                items_validated = self._validate_sources(items_raw, trusted_sources, "Politics")
                # Use multi-stage pipeline even in fallback (target 2)
                items = self._apply_multi_stage_pipeline(items_validated, Section.POLITICS, max_age_days=3, min_items=2)
                self.logger.info(f"Politics: After fallback, {len(items)} final items from {len(items_raw)} total")
            
            return FetchResult("rss", Section.POLITICS, items, asyncio.get_event_loop().time() - start)
        except Exception as e:  # noqa: BLE001
            # Non-critical; return error result
            return FetchResult("rss", Section.POLITICS, [], asyncio.get_event_loop().time() - start, error=str(e))

    async def _fetch_local_news(self) -> FetchResult:
        start = asyncio.get_event_loop().time()
        try:
            # VISION.txt specifies: Miami Herald for Miami, Cornell news sources
            self.logger.info("Fetching local news from Miami Herald and Cornell via LLMLayer")
            from datetime import datetime
            this_week = datetime.now().strftime("%B %d, %Y")
            
            # For local news, we'll try to use RSS feeds but this section may need manual RSS configuration
            self.logger.info("Local news: RSS-based local news not yet fully implemented, returning empty results")
            miami_result = RSSAdapterResult(
                query="Miami news",
                articles=[],
                search_time_ms=0,
                total_results=0
            )
            cornell_result = RSSAdapterResult(
                query="Cornell news", 
                articles=[],
                search_time_ms=0,
                total_results=0
            )
            
            # Log what we got from each source
            self.logger.info(f"Local: Got {len(miami_result.articles)} Miami Herald articles")
            self.logger.info(f"Local: Got {len(cornell_result.articles)} Cornell articles")

            # Process Miami and Cornell separately to ensure 1+1 geographic balance
            miami_items_raw = []
            for article in miami_result.articles:
                item = article.copy()
                item["location"] = "Miami"
                miami_items_raw.append(item)

            cornell_items_raw = []
            for article in cornell_result.articles:
                item = article.copy()
                item["location"] = "Cornell"
                cornell_items_raw.append(item)

            # Validate sources for each location separately - use generic "local" section
            miami_validated = self._validate_sources(miami_items_raw, ["miamiherald.com"], "local")
            cornell_validated = self._validate_sources(cornell_items_raw, ["news.cornell.edu", "cornellsun.com"], "local")

            # Apply pipeline to each location separately and take top 1 from each
            miami_processed = self._apply_multi_stage_pipeline(miami_validated, Section.LOCAL, max_age_days=14, min_items=1)
            cornell_processed = self._apply_multi_stage_pipeline(cornell_validated, Section.LOCAL, max_age_days=14, min_items=1)

            # Combine exactly 1 from each location (target: 1 Miami + 1 Cornell = 2 total)
            items = []
            if miami_processed:
                items.append(miami_processed[0])  # Take best Miami article
                self.logger.info("Local: Selected 1 Miami article")

            if cornell_processed:
                items.append(cornell_processed[0])  # Take best Cornell article
                self.logger.info("Local: Selected 1 Cornell article")

            if not items:
                self.logger.warning("Local: No articles found from either Miami or Cornell")

            total_raw = len(miami_validated) + len(cornell_validated)
            self.logger.info("Local: %d items after multi-stage pipeline from %d raw (%d Miami + %d Cornell)",
                           len(items), total_raw, len(miami_validated), len(cornell_validated))
            return FetchResult("rss", Section.LOCAL, items, asyncio.get_event_loop().time() - start)
        except Exception as e:  # noqa: BLE001
            return FetchResult("rss", Section.LOCAL, [], asyncio.get_event_loop().time() - start, error=str(e))

    async def _fetch_miscellaneous_search(self, search_name: str, custom_query: Optional[str] = None) -> List[Dict[str, Any]]:
        """Optimized method for miscellaneous searches using new configuration."""
        try:
            self.logger.info(f"Miscellaneous/{search_name}: Starting RSS search")
            # Use RSS adapter for miscellaneous content with custom query
            result = await self.rss_adapter.search_optimized_rate_limited("miscellaneous", custom_query)

            items = []
            for article in result.articles:
                item = article.copy()
                item["search_category"] = search_name  # Track which search found this
                items.append(item)

            self.logger.info(f"Miscellaneous/{search_name}: Found {len(items)} items")
            return items

        except Exception as e:
            self.logger.error(f"Miscellaneous/{search_name} search failed: {e}")
            return []

    async def _fetch_miscellaneous_rss(self) -> FetchResult:
        """Fetch miscellaneous intellectual content from curated RSS feeds with intelligent AI ranking."""
        start = asyncio.get_event_loop().time()
        try:
            self.logger.info("Miscellaneous: Fetching from curated RSS feeds")
            
            # Fetch from RSS feeds instead of hardcoded searches  
            rss_items = await self.rss.fetch_feeds_by_section("miscellaneous")
            
            # Convert RSS items to the expected format
            items = []
            for rss_item in rss_items:
                items.append({
                    "id": rss_item.guid or f"rss_{rss_item.title[:20]}",
                    "headline": rss_item.title,
                    "url": rss_item.link,
                    "summary_text": rss_item.content or rss_item.description,
                    "source": rss_item.source_feed,
                    "published": rss_item.published_date.isoformat() if rss_item.published_date else datetime.now().isoformat(),
                })
            
            # Apply multi-stage pipeline for intelligent ranking and selection
            ranked_items = self._apply_multi_stage_pipeline(items, Section.MISCELLANEOUS, max_age_days=7, min_items=5)
            
            self.logger.info(f"Miscellaneous: RSS feeds provided {len(rss_items)} items, selected {len(ranked_items)} after AI ranking")
            return FetchResult("rss_intelligent", Section.MISCELLANEOUS, ranked_items, asyncio.get_event_loop().time() - start)
            
        except Exception as e:
            self.logger.error(f"Miscellaneous RSS fetch failed: {e}")
            return FetchResult("rss_intelligent", Section.MISCELLANEOUS, [], asyncio.get_event_loop().time() - start, error=str(e))

    async def _fetch_miscellaneous(self) -> FetchResult:
        start = asyncio.get_event_loop().time()
        try:
            self.logger.info("Miscellaneous: Launching optimized parallel intellectual search chain")
            from datetime import datetime
            today = datetime.now().strftime("%B %d, %Y")
            month_year = datetime.now().strftime("%B %Y")

            # Advanced search chaining strategy with custom queries for deeper coverage
            specialized_queries = [
                # Philosophy & Critical Thinking
                (f"Philosophy essays moral philosophy ethics epistemology consciousness {month_year}. "
                 f"Critical thinking cultural criticism political philosophy ancient wisdom contemporary debates. "
                 f"Human nature existence meaning life death consciousness free will.", "Philosophy"),

                # Arts & Literature
                (f"Literary criticism poetry fiction creative writing art criticism {month_year}. "
                 f"Contemporary literature aesthetic theory artistic movements cultural commentary. "
                 f"Music theory architecture theater design philosophy creative process.", "Arts_Literature"),

                # Psychology & Human Behavior
                (f"Psychology research neuroscience behavioral science cognitive science {month_year}. "
                 f"Mental health consciousness studies social psychology human behavior. "
                 f"Cognitive biases decision making emotional intelligence wellbeing.", "Psychology"),

                # Interdisciplinary & Sociology
                (f"Interdisciplinary research sociology anthropology linguistics urban studies {month_year}. "
                 f"Social commentary cultural analysis environmental humanities media studies. "
                 f"Education theory religious studies big ideas that transcend categories.", "Interdisciplinary"),

                # History & Civilization
                (f"Historical analysis historical patterns civilizational studies {month_year}. "
                 f"Cultural history intellectual history history of ideas social movements. "
                 f"Historical perspective lessons from past civilizations.", "History")
            ]

            # Execute all searches sequentially to respect rate limits
            items_raw = []

            for query, search_name in specialized_queries:
                try:
                    self.logger.info(f"Miscellaneous/{search_name}: Starting search...")
                    results = await self._fetch_miscellaneous_search(search_name, query)
                    items_raw.extend(results)
                    self.logger.info(f"✓ Miscellaneous/{search_name}: Retrieved {len(results)} items")

                    # Add small delay between searches to respect rate limits
                    if search_name != "History":  # Don't delay after the last search
                        delay = 2.0  # 2 second delay between miscellaneous searches
                        self.logger.info(f"Rate limit delay: {delay}s before next miscellaneous search...")
                        await asyncio.sleep(delay)

                except Exception as e:
                    self.logger.error(f"✗ Miscellaneous/{search_name} search failed: {e}")
                    # Continue with other searches even if one fails

            self.logger.info(f"Miscellaneous: Combined {len(items_raw)} total items from 5 optimized searches")

            # Validate sources (now just adds scores, doesn't filter)
            items_validated = self._validate_sources(items_raw, [], "intellectual")

            # Use multi-stage pipeline to ensure exactly 5 items
            items = self._apply_multi_stage_pipeline(items_validated, Section.MISCELLANEOUS, max_age_days=30, min_items=5)

            # Ensure diversity: no more than 2 items from any single search category
            if len(items) >= 5:
                # Track which categories are represented
                category_counts = {}
                diverse_items = []

                for item in items:
                    category = item.get('search_category', 'unknown')
                    count = category_counts.get(category, 0)

                    # Add item if we haven't exceeded limit for this category
                    if count < 2:
                        diverse_items.append(item)
                        category_counts[category] = count + 1

                        if len(diverse_items) >= 5:
                            break

                # If we still need more items after diversity filtering, add any remaining
                if len(diverse_items) < 5:
                    for item in items:
                        if item not in diverse_items:
                            diverse_items.append(item)
                            if len(diverse_items) >= 5:
                                break

                items = diverse_items[:5]
                self.logger.info(f"Miscellaneous: Selected {len(items)} diverse items from {category_counts}")

            self.logger.info("Miscellaneous: %d items after pipeline from %d raw", len(items), len(items_raw))

            # With 5 optimized parallel searches, we should have plenty of content
            # If we somehow still don't have 5 items, log a warning
            if len(items) < 5:
                self.logger.warning(f"Miscellaneous: Only got {len(items)} items from 5 optimized parallel searches with {len(items_raw)} raw items")

            return FetchResult("rss", Section.MISCELLANEOUS, items, asyncio.get_event_loop().time() - start)
            
        except Exception as e:  # noqa: BLE001
            self.logger.error(f"Miscellaneous: Error during fetch: {e}", exc_info=True)
            return FetchResult("rss", Section.MISCELLANEOUS, [], asyncio.get_event_loop().time() - start, error=str(e))

    def _expand_scripture_reference(self, reference: str) -> str:
        """Expand scripture abbreviations to full book names."""
        abbreviations = {
            # Old Testament
            'Gn': 'Genesis', 'Ex': 'Exodus', 'Lv': 'Leviticus', 'Nm': 'Numbers', 'Dt': 'Deuteronomy',
            'Jos': 'Joshua', 'Jgs': 'Judges', 'Ru': 'Ruth', '1 Sm': '1 Samuel', '2 Sm': '2 Samuel',
            '1 Kgs': '1 Kings', '2 Kgs': '2 Kings', '1 Chr': '1 Chronicles', '2 Chr': '2 Chronicles',
            'Ezr': 'Ezra', 'Neh': 'Nehemiah', 'Tb': 'Tobit', 'Jdt': 'Judith', 'Est': 'Esther',
            '1 Mc': '1 Maccabees', '2 Mc': '2 Maccabees', 'Jb': 'Job', 'Ps': 'Psalms', 'Prv': 'Proverbs',
            'Eccl': 'Ecclesiastes', 'Sg': 'Song of Songs', 'Wis': 'Wisdom', 'Sir': 'Sirach',
            'Is': 'Isaiah', 'Jer': 'Jeremiah', 'Lam': 'Lamentations', 'Bar': 'Baruch', 'Ez': 'Ezekiel',
            'Dn': 'Daniel', 'Hos': 'Hosea', 'Jl': 'Joel', 'Am': 'Amos', 'Ob': 'Obadiah',
            'Jon': 'Jonah', 'Mi': 'Micah', 'Na': 'Nahum', 'Hb': 'Habakkuk', 'Zep': 'Zephaniah',
            'Hg': 'Haggai', 'Zec': 'Zechariah', 'Mal': 'Malachi',
            # New Testament
            'Mt': 'Matthew', 'Mk': 'Mark', 'Lk': 'Luke', 'Jn': 'John', 'Acts': 'Acts',
            'Rom': 'Romans', '1 Cor': '1 Corinthians', '2 Cor': '2 Corinthians', 'Gal': 'Galatians',
            'Eph': 'Ephesians', 'Phil': 'Philippians', 'Col': 'Colossians',
            '1 Thes': '1 Thessalonians', '2 Thes': '2 Thessalonians', '1 Tm': '1 Timothy',
            '2 Tm': '2 Timothy', 'Ti': 'Titus', 'Phlm': 'Philemon', 'Heb': 'Hebrews',
            'Jas': 'James', '1 Pt': '1 Peter', '2 Pt': '2 Peter', '1 Jn': '1 John',
            '2 Jn': '2 John', '3 Jn': '3 John', 'Jude': 'Jude', 'Rv': 'Revelation'
        }
        
        expanded = reference
        for abbr, full in abbreviations.items():
            # Match abbreviation at start of reference or after a space
            import re
            pattern = r'\b' + re.escape(abbr) + r'\b'
            expanded = re.sub(pattern, full, expanded)
        
        return expanded

    async def _fetch_scripture(self) -> FetchResult:
        start = asyncio.get_event_loop().time()
        all_items = []
        
        # First, get USCCB daily readings from RSS
        try:
            self.logger.info("Scripture: Fetching USCCB daily readings from RSS service")
            content = await self.rss.get_todays_spiritual_content()
            readings = content.get("readings")
            
            if readings:
                self.logger.info("Scripture: Found daily readings for %s", readings.date if hasattr(readings, 'date') else 'today')
                base_url = "https://bible.usccb.org/daily-bible-reading"
                published = readings.date.isoformat() if readings.date else datetime.now().isoformat()
                
                # Add First Reading
                if readings.first_reading and readings.first_reading.get('text'):
                    reference = self._expand_scripture_reference(readings.first_reading.get('reference', 'Daily Reading'))
                    all_items.append({
                        "headline": f"First Reading: {reference}",
                        "url": base_url,
                        "summary_text": readings.first_reading.get('text', ''),
                        "source": "USCCB Daily Readings",
                        "published": published,
                        "preserve_original": True,  # Flag to skip summarization
                    })
                
                # Add Second Reading (if it exists - typically on Sundays/Solemnities)
                if readings.second_reading and readings.second_reading.get('text'):
                    reference = self._expand_scripture_reference(readings.second_reading.get('reference', 'Second Reading'))
                    all_items.append({
                        "headline": f"Second Reading: {reference}",
                        "url": base_url,
                        "summary_text": readings.second_reading.get('text', ''),
                        "source": "USCCB Daily Readings",
                        "published": published,
                        "preserve_original": True,  # Flag to skip summarization
                    })
                
                # Add Gospel
                if readings.gospel and readings.gospel.get('text'):
                    reference = self._expand_scripture_reference(readings.gospel.get('reference', 'Daily Gospel'))
                    all_items.append({
                        "headline": f"Gospel: {reference}",
                        "url": base_url,
                        "summary_text": readings.gospel.get('text', ''),
                        "source": "USCCB Daily Readings", 
                        "published": published,
                        "preserve_original": True,  # Flag to skip summarization
                    })
                    
                # Add Responsorial Psalm if present
                if hasattr(readings, 'responsorial_psalm') and readings.responsorial_psalm and readings.responsorial_psalm.get('text'):
                    psalm_ref = self._expand_scripture_reference(readings.responsorial_psalm.get('reference', 'Psalm'))
                    all_items.append({
                        "headline": f"Responsorial Psalm: {psalm_ref}",
                        "url": base_url,
                        "summary_text": readings.responsorial_psalm.get('text', ''),
                        "source": "USCCB Daily Readings",
                        "published": published,
                        "preserve_original": True,  # Flag to skip summarization
                    })
                self.logger.info("Scripture: Successfully fetched %d USCCB readings", len(all_items))
        except Exception as e:
            self.logger.error("Scripture: Failed to fetch USCCB readings: %s", e)
        
        # Get Catholic Daily Reflections from RSS feed (more reliable than LLMLayer search)
        try:
            self.logger.info("Scripture: Fetching daily reflections from Catholic Daily Reflections RSS feed")
            # Fetch from the RSS feed directly
            reflections = await self.rss.fetch_configured_feed("catholic_daily_reflections")
            
            if reflections:
                # Get today's reflection (RSS feeds are sorted by date, newest first)
                today = datetime.now().date()
                for item in reflections[:3]:  # Check first 3 items for today's reflection
                    # Check if this is today's reflection
                    item_date = item.published_date.date() if item.published_date else None
                    if item_date and abs((item_date - today).days) <= 1:  # Today or yesterday (timezone tolerance)
                        all_items.append({
                            "headline": "Catholic Daily Reflection",  # Consistent title
                            "url": item.link,
                            "summary_text": item.content or item.description,  # Use full content if available
                            "source": "Catholic Daily Reflections",
                            "published": item.published_date.isoformat() if item.published_date else datetime.now().isoformat(),
                            "preserve_original": False,  # This one should be summarized
                        })
                        self.logger.info("Scripture: Found today's reflection from Catholic Daily Reflections RSS")
                        break
                else:
                    # If no today's reflection found, use the most recent one
                    if reflections:
                        item = reflections[0]
                        all_items.append({
                            "headline": "Catholic Daily Reflection",
                            "url": item.link,
                            "summary_text": item.content or item.description,
                            "source": "Catholic Daily Reflections",
                            "published": item.published_date.isoformat() if item.published_date else datetime.now().isoformat(),
                            "preserve_original": False,
                        })
                        self.logger.info("Scripture: Using most recent reflection from Catholic Daily Reflections RSS")
        except Exception as e:
            self.logger.error("Scripture: Failed to fetch Catholic Daily Reflections RSS: %s", e)
        
<<<<<<< HEAD
        # Note: RSS-only system, no LLMLayer fallback needed
        if not any(item.get("source") == "Catholic Daily Reflections" for item in all_items):
            self.logger.warning("Scripture: No Catholic Daily Reflections found from RSS feeds")
=======
        # Note: Previously used LLMLayer fallback, now relies solely on RSS feeds
>>>>>>> 41c9bc5d
            
        self.logger.info("Scripture: Total %d items (USCCB + Reflections)", len(all_items))
        return FetchResult("combined", Section.SCRIPTURE, all_items, asyncio.get_event_loop().time() - start)

    async def _determine_fetch_volume(self) -> int:
        """
        Dynamically determine how many papers to fetch based on cache size.
        More cached items = fetch more papers to maintain quality.
        """
        try:
            cache_count = await self.cache_service.get_active_cache_count('research_papers')
            
            if cache_count > 100:
                fetch_volume = 60  # Double the normal amount
                self.logger.info(f"Cache has {cache_count} papers, fetching {fetch_volume} new papers")
            elif cache_count > 50:
                fetch_volume = 45  # 1.5x normal
                self.logger.info(f"Cache has {cache_count} papers, fetching {fetch_volume} new papers")
            else:
                fetch_volume = 30  # Normal amount
                self.logger.debug(f"Cache has {cache_count} papers, fetching {fetch_volume} new papers")
                
            return fetch_volume
        except Exception as e:
            self.logger.warning(f"Could not determine cache size: {e}, using default fetch volume")
            return 30  # Default
    
    async def _fetch_research_papers(self) -> FetchResult:
        """
        Fetch research papers from both ArXiv and Semantic Scholar.
        Uses a hybrid strategy: ArXiv for cutting-edge preprints,
        Semantic Scholar for peer-reviewed authority.
        """
        if self.semantic_scholar:
            # Use both sources with intelligent orchestration
            return await self._fetch_hybrid_papers()
        else:
            # Fallback to ArXiv only
            return await self._fetch_arxiv_papers()
    
    async def _fetch_hybrid_papers(self) -> FetchResult:
        """
        Fetch papers from both ArXiv and Semantic Scholar with smart orchestration.
        60% ArXiv (novelty) + 40% Semantic Scholar (authority).
        """
        start = asyncio.get_event_loop().time()
        
        # Determine total fetch volume
        fetch_volume = await self._determine_fetch_volume()
        
        # Check if Semantic Scholar is available
        if not self.semantic_scholar or not getattr(self.semantic_scholar, 'enabled', False):
            self.logger.warning("Semantic Scholar unavailable, falling back to ArXiv only")
            return await self._fetch_arxiv_papers()
        
        arxiv_count = int(fetch_volume * 0.6)  # 60% from ArXiv
        semantic_count = int(fetch_volume * 0.4)  # 40% from Semantic Scholar
        
        self.logger.info(f"Fetching {arxiv_count} from ArXiv, {semantic_count} from Semantic Scholar")
        
        # Use empty query for citation velocity mode - gets ALL trending papers
        # This will fetch papers sorted by how fast they're gaining citations
        search_queries = [""]  # Empty query triggers velocity-based discovery
        
        # Fetch from both sources in parallel
        tasks = [
            self._fetch_arxiv_subset(arxiv_count),
            self.semantic_scholar.search_papers(  # This is already an async function
                queries=search_queries,
                max_results=semantic_count,
                min_citations=5,
                days_back=30
            )
        ]
        
        results = await asyncio.gather(*tasks, return_exceptions=True)
        
        all_papers = []
        
        # Process ArXiv results
        if isinstance(results[0], list):
            all_papers.extend(results[0])
            self.logger.info(f"Got {len(results[0])} papers from ArXiv")
        else:
            self.logger.warning(f"ArXiv fetch failed: {results[0]}")
        
        # Process Semantic Scholar results
        if isinstance(results[1], list):
            all_papers.extend(results[1])
            self.logger.info(f"Got {len(results[1])} papers from Semantic Scholar")
        else:
            self.logger.warning(f"Semantic Scholar fetch failed: {results[1]}")
        
        # Deduplicate by title similarity (some papers may be on both platforms)
        seen_titles = set()
        unique_papers = []
        
        for paper in all_papers:
            # Normalize title for comparison
            title = paper.get('title', '').lower().strip()
            title_key = ''.join(c for c in title if c.isalnum())[:50]  # First 50 alphanumeric chars
            
            if title_key and title_key not in seen_titles:
                unique_papers.append(paper)
                seen_titles.add(title_key)
        
        self.logger.info(f"Total {len(unique_papers)} unique papers after deduplication")
        
        return FetchResult(
            "hybrid",
            Section.RESEARCH_PAPERS,
            unique_papers[:fetch_volume],  # Limit to requested volume
            asyncio.get_event_loop().time() - start
        )
    
    async def _fetch_arxiv_subset(self, max_results: int) -> List[Dict[str, Any]]:
        """
        Fetch a subset of ArXiv papers for hybrid mode.
        """
        # Use existing ArXiv fetching logic but with limited results
        result = await self._fetch_arxiv_papers()
        if result.items:
            return result.items[:max_results]
        return []
    
    async def _fetch_arxiv_papers(self) -> FetchResult:
        start = asyncio.get_event_loop().time()
        try:
            items: List[Dict[str, Any]]
            if hasattr(self.arxiv, "fetch_latest_papers"):
                papers_dicts: List[Dict[str, Any]] = await getattr(self.arxiv, "fetch_latest_papers")()
                items = [
                    {
                        "title": p.get("title"),
                        "headline": p.get("title"),  # Add headline for consistency
                        "url": p.get("url"),
                        "source_url": p.get("url"),  # Add source_url for email template
                        "abstract": p.get("abstract"),
                        "summary_text": p.get("abstract"),  # Add summary_text field
                        "source": "arXiv",  # Add source field
                        "authors": p.get("authors", []),
                        "published": p.get("published"),
                        "categories": p.get("categories", []),
                    }
                    for p in papers_dicts
                ]
            else:
                # Determine how many papers to fetch based on cache size
                fetch_volume = await self._determine_fetch_volume()
                
                # Use sophisticated ArxivService methods for intelligent paper selection
                # Per VISION.txt: AI, CS, physics, electrical engineering, probability, statistics, math
                
                # Get a diverse mix of papers using multiple strategies
                tasks = []
                
                # Adjust fetching strategy based on volume
                breakthrough_count = min(10, fetch_volume // 6)  # ~16% of total
                interdisciplinary_count = min(8, fetch_volume // 7)  # ~14% of total
                latest_count = max(20, fetch_volume // 2)  # ~50% of total
                
                # 1. Get breakthrough candidates (papers accepted to top venues)
                tasks.append(self.arxiv.search_breakthrough())
                
                # 2. Get interdisciplinary papers (Renaissance breadth)
                tasks.append(self.arxiv.search_interdisciplinary())
                
                # 3. Get latest from core interests (AI, physics, math/stats)
                core_categories = [
                    "cs.AI", "cs.LG", "cs.CL",  # AI/ML
                    "stat.ML", "stat.TH", "math.PR", "math.ST",  # Probability/Statistics
                    "physics.app-ph", "eess.SP", "eess.SY",  # Applied Physics/EE
                    "cs.CR", "cs.IT",  # Information theory/Crypto
                    "quant-ph", "cond-mat.stat-mech",  # Quantum/Statistical mechanics
                    "q-fin.CP", "q-fin.PM", "q-fin.RM", "q-fin.ST",  # Quantitative Finance
                    "econ.TH", "econ.EM"  # Economics Theory & Econometrics
                ]
                # Increased from 3 to 7 days for better date diversity
                # This prevents all papers from clustering around "3 days ago"
                tasks.append(self.arxiv.search_latest(core_categories, max_results=latest_count, days_back=7))
                
                # 4. Get today's highlights (curated by intellectual delight score)
                tasks.append(self.arxiv.get_todays_highlights())
                
                results = await asyncio.gather(*tasks, return_exceptions=True)
                
                # Combine all papers and deduplicate
                all_papers: List[ArxivPaper] = []
                seen_ids = set()
                
                # Process breakthrough papers (highest priority)
                if isinstance(results[0], list):
                    for p in results[0][:breakthrough_count]:
                        if p.arxiv_id not in seen_ids:
                            all_papers.append(p)
                            seen_ids.add(p.arxiv_id)
                
                # Process interdisciplinary papers
                if isinstance(results[1], list):
                    for p in results[1][:interdisciplinary_count]:
                        if p.arxiv_id not in seen_ids:
                            all_papers.append(p)
                            seen_ids.add(p.arxiv_id)
                
                # Process latest papers from core categories
                if isinstance(results[2], list):
                    for p in results[2][:latest_count]:
                        if p.arxiv_id not in seen_ids:
                            all_papers.append(p)
                            seen_ids.add(p.arxiv_id)
                
                # Process today's highlights
                if isinstance(results[3], dict):
                    # Prioritize certain categories based on VISION.txt interests
                    priority_categories = ["breaking", "fundamental", "emerging", "breakthrough"]
                    for cat in priority_categories:
                        if cat in results[3]:
                            for p in results[3][cat][:4]:  # Top 2 from each highlight category
                                if p.arxiv_id not in seen_ids and len(all_papers) < 15:
                                    all_papers.append(p)
                                    seen_ids.add(p.arxiv_id)
                
                # Calculate recency-weighted scores for intelligent ranking
                # Papers should be mostly recent, but allow for some older gems
                from datetime import datetime, timezone, timedelta
                now = datetime.now(timezone.utc)
                
                def calculate_paper_score(paper):
                    # Base score from breakthrough status
                    score = 2.0 if self.arxiv._is_breakthrough_candidate(paper) else 1.0
                    
                    # Recency bias: exponential decay over days
                    # Papers from today get full score, older papers decay
                    days_old = (now - paper.published_date).days
                    
                    # Intelligent recency calculation per VISION.txt
                    # "very fresh research with the occasional seminal older paper"
                    if days_old == 0:
                        recency_multiplier = 1.5  # Today's papers get a boost
                    elif days_old <= 2:
                        recency_multiplier = 1.2  # Last 2 days still very relevant  
                    elif days_old <= 7:
                        recency_multiplier = 1.0  # Past week is standard
                    elif days_old <= 14:
                        recency_multiplier = 0.8  # 1-2 weeks old, slight penalty
                    elif days_old <= 30:
                        recency_multiplier = 0.6  # Month old, needs to be special
                    else:
                        # Older papers need to be exceptional (e.g., accepted to Nature)
                        # But still allow them if they're truly breakthrough
                        recency_multiplier = 0.4 if self.arxiv._is_breakthrough_candidate(paper) else 0.2
                    
                    # No venue detection - we focus on paper quality, not venue prestige
                    
                    # Bonus for interdisciplinary work (multiple categories)
                    if len(paper.categories) > 2:
                        score *= 1.2
                    
                    # Apply recency multiplier
                    score *= recency_multiplier
                    
                    # Add small random factor to prevent identical scores
                    import random
                    score += random.random() * 0.01
                    
                    return score
                
                # Sort papers by calculated score
                all_papers.sort(key=calculate_paper_score, reverse=True)
                
                # Quality assurance: Check if today's papers are weak
                if all_papers:
                    top_scores = [calculate_paper_score(p) for p in all_papers[:5]]
                    avg_top_score = sum(top_scores) / len(top_scores) if top_scores else 0
                    
                    # If quality is low, consider bringing back expired high-quality papers
                    if avg_top_score < 2.0:  # Score below 2.0 indicates weak papers
                        self.logger.warning(f"Today's papers are weak (avg score: {avg_top_score:.2f}), checking for expired high-quality papers")
                        try:
                            expired_great_papers = await self.cache_service.get_high_quality_expired_papers('research_papers', min_score=3.0)
                            if expired_great_papers:
                                self.logger.info(f"Found {len(expired_great_papers)} high-quality expired papers that could be reconsidered")
                                # TODO: Re-fetch full content for these papers from ArXiv
                        except Exception as e:
                            self.logger.warning(f"Could not check for expired papers: {e}")
                
                # Check if it's the first Monday of the month for "Greatest Hits"
                now = datetime.now(timezone.utc)
                if now.day <= 7 and now.weekday() == 0:  # First Monday
                    self.logger.info("First Monday of the month - including Greatest Hits!")
                    try:
                        greatest_hits = await self.cache_service.get_greatest_hits(days_back=30, top_n=5)
                        if greatest_hits:
                            self.logger.info(f"Found {len(greatest_hits)} greatest hits from the past month")
                            # TODO: Re-fetch full content for greatest hits from ArXiv
                    except Exception as e:
                        self.logger.warning(f"Could not get greatest hits: {e}")
                
                # Check if we need fallback to older uncached papers
                should_fallback = await self.cache_service.should_enable_fallback_mode('research_papers')
                if should_fallback:
                    self.logger.info("Enabling fallback mode for older uncached papers")
                    try:
                        uncached_urls = await self.cache_service.get_uncached_urls_by_timeframe(
                            'research_papers', months_back=3, limit=20
                        )
                        if uncached_urls:
                            self.logger.info(f"Found {len(uncached_urls)} uncached papers from past 3 months")
                            # TODO: Re-fetch papers from uncached URLs via ArXiv service
                            # For now, just log that we would do this
                        else:
                            self.logger.info("No uncached papers found in fallback search")
                    except Exception as e:
                        self.logger.warning(f"Could not get uncached papers for fallback: {e}")
                
                # Take top papers based on fetch volume
                selected_papers = all_papers[:min(fetch_volume, len(all_papers))]
                
                self.logger.info(f"ArXiv: Selected {len(selected_papers)} papers from {len(all_papers)} candidates")
                self.logger.info(f"ArXiv: Breakthroughs: {sum(1 for p in selected_papers if self.arxiv._is_breakthrough_candidate(p))}")
                
                items = [
                    {
                        "title": p.title,
                        "headline": p.title,
                        "url": p.pdf_url,
                        "source_url": p.pdf_url,
                        "abstract": p.abstract,
                        "summary_text": p.abstract,
                        "source": f"arXiv ({', '.join(p.categories[:2])})",  # Include categories in source
                        "authors": p.authors,
                        "published": p.published_date.isoformat(),
                        "categories": p.categories,
                        "journal_ref": p.journal_ref,  # Include if accepted to journal
                        "comment": p.comment,  # Include author comments (e.g., "Accepted to NeurIPS")
                    }
                    for p in selected_papers
                ]
            self.logger.info(f"ArXiv: Returning {len(items)} research papers for ranking")
            return FetchResult("arxiv", Section.RESEARCH_PAPERS, items, asyncio.get_event_loop().time() - start)
        except Exception as e:  # noqa: BLE001
            # arXiv non-critical; return error result
            self.logger.error(f"ArXiv fetch failed: {e}")
            return FetchResult("arxiv", Section.RESEARCH_PAPERS, [], asyncio.get_event_loop().time() - start, error=str(e))

    async def _fetch_rss_feeds(self) -> List[FetchResult]:
        start = asyncio.get_event_loop().time()
        try:
            # Prefer a dedicated method if available in tests
            if hasattr(self.rss, "fetch_usccb_readings"):
                data = await getattr(self.rss, "fetch_usccb_readings")()
                self.logger.info("Scripture: Fetched %d items from test method", len(data) if isinstance(data, list) else 1)
                return [
                    FetchResult(
                        source="rss",
                        section=Section.SCRIPTURE,
                        items=data,
                        fetch_time=asyncio.get_event_loop().time() - start,
                    )
                ]

            # Real RSSService path: get today's readings
            self.logger.info("Scripture: Fetching daily readings from RSS service")
            content = await self.rss.get_todays_spiritual_content()
            readings: DailyReading = content.get("readings")  # type: ignore
            
            # Transform DailyReading into proper list of content items
            readings_items = []
            if readings:
                self.logger.info("Scripture: Found daily readings for %s", readings.date if hasattr(readings, 'date') else 'today')
                base_url = "https://bible.usccb.org/daily-bible-reading"
                published = readings.date.isoformat() if readings.date else datetime.now().isoformat()
                
                # Add First Reading as an item
                if readings.first_reading and readings.first_reading.get('text'):
                    readings_items.append({
                        "headline": f"First Reading: {readings.first_reading.get('reference', 'Daily Reading')}",
                        "url": base_url,
                        "summary_text": readings.first_reading.get('text', ''),
                        "source": "USCCB Daily Readings",
                        "published": published,
                    })
                
                # Add Responsorial Psalm if present
                if hasattr(readings, 'responsorial_psalm') and readings.responsorial_psalm and readings.responsorial_psalm.get('text'):
                    readings_items.append({
                        "headline": f"Responsorial Psalm: {readings.responsorial_psalm.get('reference', 'Psalm')}",
                        "url": base_url,
                        "summary_text": readings.responsorial_psalm.get('text', ''),
                        "source": "USCCB Daily Readings",
                        "published": published,
                    })
                
                # Add Gospel as an item
                if readings.gospel and readings.gospel.get('text'):
                    readings_items.append({
                        "headline": f"Gospel: {readings.gospel.get('reference', 'Daily Gospel')}",
                        "url": base_url,
                        "summary_text": readings.gospel.get('text', ''),
                        "source": "USCCB Daily Readings",
                        "published": published,
                    })
                
                # Add Reflection if present
                if readings.reflection:
                    readings_items.append({
                        "headline": "Daily Reflection",
                        "url": base_url,
                        "summary_text": readings.reflection,
                        "source": "USCCB Daily Readings",
                        "published": published,
                    })
                
                # Add Saint of the Day if present
                if hasattr(readings, 'saint_of_day') and readings.saint_of_day:
                    readings_items.append({
                        "headline": "Saint of the Day",
                        "url": base_url,
                        "summary_text": readings.saint_of_day,
                        "source": "USCCB Daily Readings",
                        "published": published,
                    })
            
            return [
                FetchResult(
                    source="rss",
                    section=Section.SCRIPTURE,
                    items=readings_items,  # Now returning a proper list
                    fetch_time=asyncio.get_event_loop().time() - start,
                )
            ]
        except Exception as e:  # noqa: BLE001
            return [FetchResult("rss", Section.SCRIPTURE, [], asyncio.get_event_loop().time() - start, error=str(e))]

    async def rank_all_content(self, sections: Dict[str, List[Dict[str, Any]]]) -> Dict[str, List[RankedItem]]:
        ranked: Dict[str, List[RankedItem]] = {}
        tasks: List[asyncio.Task] = []

        async def rank_one(section: str, items: List[Dict[str, Any]]):
            # Scripture section doesn't need ranking - just pass through
            if section == Section.SCRIPTURE:
                ranked[section] = self._convert_to_ranked_items(items, section)
            else:
                ranked[section] = await self._rank_items(items, section)

        for section, items in sections.items():
            tasks.append(asyncio.create_task(rank_one(section, items)))
        await asyncio.gather(*tasks, return_exceptions=True)
        
        # After ranking, perform cross-section theme analysis if cache service is available
        if self.cache_service and hasattr(self.cache_service, 'detect_cross_section_themes'):
            try:
                # Convert ranked items back to dict format for theme analysis
                theme_analysis_input = {}
                for section, ranked_items in ranked.items():
                    if section != Section.SCRIPTURE:  # Skip scripture for theme analysis
                        theme_analysis_input[section] = [
                            {
                                'headline': item.headline,
                                'summary_text': item.summary_text,
                                'source': item.source,
                                'url': item.url,
                                'id': item.id
                            }
                            for item in ranked_items
                        ]
                
                if theme_analysis_input:
                    # Get embedding service from the aggregator (we'll need to pass it)
                    embeddings = getattr(self, 'embeddings', None)
                    if embeddings:
                        theme_analysis = await self.cache_service.detect_cross_section_themes(
                            theme_analysis_input, embeddings, days_back=7
                        )
                        
                        # Store theme analysis for later use in synthesis
                        self._last_theme_analysis = theme_analysis
                        
                        # Log key insights
                        if theme_analysis.get('cross_section_themes'):
                            self.logger.info(f"Detected {len(theme_analysis['cross_section_themes'])} cross-section themes")
                        
                        if theme_analysis.get('theme_overlap_warnings'):
                            self.logger.warning(f"Found {len(theme_analysis['theme_overlap_warnings'])} theme overlap warnings")
                        
                        if theme_analysis.get('diversity_recommendations'):
                            self.logger.info(f"Generated {len(theme_analysis['diversity_recommendations'])} diversity recommendations")
                            
            except Exception as e:
                self.logger.warning(f"Cross-section theme analysis failed: {e}")
                self._last_theme_analysis = None
        
        return ranked

    def get_theme_analysis(self) -> Optional[Dict[str, Any]]:
        """
        Get the latest cross-section theme analysis results.
        
        Returns:
            Dict containing theme analysis results, or None if not available
        """
        return getattr(self, '_last_theme_analysis', None)

    def _convert_to_ranked_items(self, items: List[Dict[str, Any]], section: str) -> List[RankedItem]:
        """Convert items directly to RankedItems without scoring (for Catholic section)."""
        ranked_items: List[RankedItem] = []
        for idx, item in enumerate(items):
            try:
                import hashlib
                # Generate a unique ID for the item
                content_hash = hashlib.md5((item.get("headline", "") + item.get("url", "")).encode()).hexdigest()[:8]
                item_id = f"{section}_{idx}_{content_hash}"
                
                # Parse published date if present
                published_date = None
                if item.get("published"):
                    from datetime import datetime
                    try:
                        published_date = datetime.fromisoformat(item["published"].replace("Z", "+00:00"))
                    except:
                        published_date = datetime.now()
                else:
                    from datetime import datetime
                    published_date = datetime.now()
                    
                ranked_item = RankedItem(
                    id=item_id,
                    headline=item.get("headline", "Daily Reading"),
                    url=item.get("url", ""),
                    source=item.get("source", "Catholic Church"),
                    summary_text=item.get("summary_text", ""),
                    section=section,
                    published_date=published_date,
                    # All 7 Renaissance scores - Catholic content gets perfect scores
                    temporal_impact=10.0,
                    intellectual_novelty=10.0,
                    renaissance_breadth=10.0,
                    actionable_wisdom=10.0,
                    source_authority=10.0,
                    signal_clarity=10.0,
                    transformative_potential=10.0,
                    total_score=10.0,  # Perfect weighted total
                    preserve_original=item.get("preserve_original", False),  # Pass through the flag
                    editorial_note="Daily spiritual guidance"
                )
                ranked_items.append(ranked_item)
            except Exception as e:
                self.logger.error(f"Failed to convert Scripture item: {e}")
                continue
                
        return ranked_items

    def _validate_sources(self, items: List[Dict[str, Any]], allowed_domains: List[str], section_name: str) -> List[Dict[str, Any]]:
        """
        Enrich items with source authority scores for AI ranking.
        No longer filters - just adds source scores that feed into the AI ranking.
        """
        # Load source authority config if available
        if not self.source_ranking_config:
            # Add default source authority score if no config
            for item in items:
                item['source_authority'] = 5.0  # Default middle score
            return items

        # Build source score map from tier configuration
        tier_scores = {}
        blacklist_sources = set()

        for tier_name, tier_data in self.source_ranking_config.items():
            if tier_name == 'config':
                continue
            if tier_name == 'blacklist':
                # Only keep blacklist for truly problematic sources
                blacklist_sources.update(tier_data.get('sources', []))
                continue

            sources = tier_data.get('sources', [])
            score = tier_data.get('score', 5)
            for source in sources:
                tier_scores[source.lower().replace('www.', '')] = float(score)

        enriched_items = []
        blacklisted_count = 0

        for item in items:
            # Extract source domain from URL or source field
            source_domain = ""
            if 'url' in item and item['url']:
                from urllib.parse import urlparse
                try:
                    parsed = urlparse(item['url'])
                    source_domain = parsed.netloc.lower().replace('www.', '')
                except:
                    pass

            # Also check the source field directly
            if not source_domain and 'source' in item and item['source']:
                source_domain = item['source'].lower().replace('www.', '').strip()

            # Only filter out truly blacklisted sources
            is_blacklisted = False
            for black_source in blacklist_sources:
                if black_source.lower() in source_domain or source_domain in black_source.lower():
                    is_blacklisted = True
                    blacklisted_count += 1
                    self.logger.debug(f"Skipping blacklisted source '{source_domain}'")
                    break

            if is_blacklisted:
                continue

            # Find tier score for this source or use default
            source_score = 5.0  # Default middle score for unknown sources
            for tier_source, score in tier_scores.items():
                if tier_source in source_domain or source_domain in tier_source:
                    source_score = score
                    break

            # Add source authority score to item for AI ranking
            item['source_authority'] = source_score
            enriched_items.append(item)

        if blacklisted_count > 0:
            self.logger.info(f"{section_name}: Filtered {blacklisted_count} blacklisted sources")

        self.logger.info(f"{section_name}: Enriched {len(enriched_items)} items with source authority scores")
        return enriched_items
    
    def _apply_multi_stage_pipeline(
        self, 
        items: List[Dict[str, Any]], 
        section: str,
        max_age_days: int,
        min_items: int = 3
    ) -> List[Dict[str, Any]]:
        """
        Multi-stage content pipeline with quality assurance.
        
        Stage 1: Basic filtering (dates, bad domains)
        Stage 2: Source ranking and scoring
        Stage 3: Quality filtering by score
        Stage 4: Diversity limits
        Stage 5: Fallback if needed
        """
        # Stage 1: Adaptive filtering based on content availability
        filtered = self._filter_items_adaptive(items, max_age_days, min_items, section)
        self.logger.info(f"{section}: Stage 1 - {len(items)} -> {len(filtered)} after adaptive filtering")
        
        # Convert to NewsItem objects for source ranking
        from src.models.content import NewsItem
        news_items = []
        for item in filtered:
            try:
                # Parse published date
                published_date = None
                if item.get("published"):
                    from datetime import datetime
                    import dateutil.parser
                    published_date = dateutil.parser.parse(item["published"])
                
                news_item = NewsItem(
                    url=item.get("url", ""),
                    headline=item.get("headline", ""),
                    summary_text=item.get("summary_text", ""),
                    source=item.get("source", ""),
                    published_date=published_date,
                    source_url=item.get("url", "")
                )
                news_items.append(news_item)
            except Exception as e:
                self.logger.warning(f"Failed to create NewsItem: {e}")
                continue
        
        # Stage 2: Adjust quality thresholds based on content availability
        quality_adjustment = self._calculate_quality_adjustment(len(filtered), min_items)
        self.logger.info(f"{section}: Content availability adjustment: {quality_adjustment:.2f} (lower is more lenient)")

        # Pass items through for AI ranking with context about availability
        ranked_items = news_items
        self.logger.info(f"{section}: Stage 2 - {len(ranked_items)} items ready for AI ranking with quality adjustment {quality_adjustment:.2f}")
        
        # Convert back to dict format
        result = []
        for item in ranked_items:
            result.append({
                "headline": item.headline,
                "url": item.url,
                "summary_text": item.summary_text,
                "source": item.source,
                "published": item.published_date.isoformat() if item.published_date else None,
            })
        
        # Stage 5: Fallback if insufficient items
        if len(result) < min_items:
            self.logger.warning(f"{section}: Only {len(result)} items after pipeline, need {min_items}")
            # Return what we have - the fetch method will handle retry/fallback
        
        return result
    
    def _filter_items_adaptive(self, items: List[Dict[str, Any]], max_age_days: int, target_count: int = 3, section: str = "general") -> List[Dict[str, Any]]:
        """
        Adaptive filtering that adjusts standards based on content availability.
        Uses progressive relaxation to ensure newsletter completeness while maintaining quality.
        """
        from datetime import datetime, timedelta
        import re

        self.logger.info(f"📋 Adaptive filtering {len(items)} items for {section} (target: {target_count}, max_age: {max_age_days} days)")

        # First pass: Apply strict filtering
        strict_filtered = self._filter_items(items, max_age_days)
        self.logger.info(f"📊 Strict filtering: {len(items)} → {len(strict_filtered)} ({len(strict_filtered)/len(items)*100:.1f}% kept)")

        # If we have enough high-quality articles, return them
        if len(strict_filtered) >= target_count:
            self.logger.info(f"✅ Target reached with strict filtering: {len(strict_filtered)} articles")
            return strict_filtered

        # Progressive relaxation if we don't have enough articles
        self.logger.warning(f"⚠️ Only {len(strict_filtered)} articles after strict filtering, applying adaptive relaxation")

        # Relaxation strategy 1: Slightly extend temporal window for this section
        if max_age_days < 7:
            relaxed_age = min(max_age_days + 2, 7)  # Add 2 days, cap at 7
            self.logger.info(f"🔄 Relaxation 1: Extending age limit from {max_age_days} to {relaxed_age} days")
            relaxed_filtered = self._filter_items(items, relaxed_age)

            if len(relaxed_filtered) >= target_count:
                self.logger.info(f"✅ Target reached with relaxed age filtering: {len(relaxed_filtered)} articles")
                return relaxed_filtered

        # Relaxation strategy 2: Less aggressive domain filtering
        self.logger.info("🔄 Relaxation 2: Applying lenient domain filtering")
        lenient_filtered = self._filter_items_lenient(items, max_age_days)

        if len(lenient_filtered) >= target_count:
            self.logger.info(f"✅ Target reached with lenient filtering: {len(lenient_filtered)} articles")
            return lenient_filtered

        # Relaxation strategy 3: Accept articles without dates if they're high quality
        if section in ["miscellaneous", "tech_science", "research_papers"]:
            self.logger.info("🔄 Relaxation 3: Including articles without dates for intellectual content")
            no_date_filtered = self._filter_items_allow_no_date(items, max_age_days, section)

            if len(no_date_filtered) >= target_count:
                self.logger.info(f"✅ Target reached with no-date tolerance: {len(no_date_filtered)} articles")
                return no_date_filtered

        # Final fallback: Return what we have, sorted by quality indicators
        final_articles = lenient_filtered or strict_filtered or []
        final_articles = self._sort_by_quality_indicators(final_articles)

        self.logger.warning(f"⚠️ Adaptive filtering complete: {len(final_articles)} articles (target was {target_count})")
        return final_articles

    def _filter_items(self, items: List[Dict[str, Any]], max_age_days: int) -> List[Dict[str, Any]]:
        """
        Quality and freshness filter for LLMLayer-derived items.
        Drops:
        - Very old items beyond max_age_days
        - Anything older than 30 days regardless of section
        - Anything from before 2024
        - Items without valid dates
        - Aggregator/generic domains (YouTube, Wikipedia, Eventbrite, ScienceDaily, TS2.tech)
        - Non-informative clickbait/generic titles
        - Missing headline or url
        """
        from datetime import datetime, timedelta
        import re
        cutoff = datetime.now() - timedelta(days=max_age_days)
        # Hard cutoff: nothing older than 30 days
        hard_cutoff = datetime.now() - timedelta(days=30)
        bad_domains = {
            # Social media and aggregators (unreliable for authoritative news)
            "youtube.com", "www.youtube.com", 
            "reddit.com", "www.reddit.com", 
            "twitter.com", "x.com",
            "facebook.com", "www.facebook.com", 
            "instagram.com", "www.instagram.com",
            "tiktok.com", "www.tiktok.com",
            # Wikipedia - not a primary source
            "en.wikipedia.org", "wikipedia.org",
            # Event platforms
            "www.eventbrite.com", "eventbrite.com",
            # Known unreliable or low-quality
            "ts2.tech", "www.ts2.tech",
            "buzzfeed.com", "www.buzzfeed.com",
            "medium.com",  # User-generated content
            "substack.com",  # Unless specific trusted authors

            # Foreign/Non-English news sources
            "thehindu.com", "www.thehindu.com",
            "hindustantimes.com", "www.hindustantimes.com",
            "timesofindia.com", "www.timesofindia.com",
            "indianexpress.com", "www.indianexpress.com",
            "asahi.com", "www.asahi.com",
            "chinadaily.com", "www.chinadaily.com.cn",
            "xinhua.net", "xinhuanet.com",
            "scmp.com", "www.scmp.com",  # South China Morning Post
            "japantimes.co.jp", "www.japantimes.co.jp",
            "koreaherald.com", "www.koreaherald.com",
            "bangkokpost.com", "www.bangkokpost.com",
            
            # Low-quality US sources - only block the worst offenders
            "theintelligencer.net", "www.theintelligencer.net",
            "pressgazette.co.uk", "www.pressgazette.co.uk",
            
            # Financial spam/low-quality - only block the worst
            "ainvest.com", "www.ainvest.com",
            "markets.financialcontent.com",
            "seekingalpha.com", "www.seekingalpha.com",
            "fool.com", "www.fool.com",  # Motley Fool
            
            # Regional/African sources
            "cnbcafrica.com", "www.cnbcafrica.com",
            "allafrica.com", "www.allafrica.com",
            
            # Academic publishers (keep only those that are truly problematic)
        }
        def domain(u: str) -> str:
            try:
                from urllib.parse import urlparse
                return (urlparse(u).netloc or u).lower()
            except Exception:
                return ""
        def too_old(published: Optional[str]) -> bool:
            if not published:
                # No date = reject for all news sections
                # Articles without dates are unreliable and often old
                self.logger.debug("❌ No publication date provided - rejecting article")
                return True  # Always reject articles without dates
            try:
                dt = datetime.fromisoformat(published)
                # Intelligent year check: reject if article is more than 2 years old
                two_years_ago = datetime.now().year - 2
                if dt.year < two_years_ago:
                    self.logger.debug(f"❌ Article from {dt.year} - more than 2 years old")
                    return True
                # Hard cutoff: nothing older than 30 days
                if dt < hard_cutoff:
                    self.logger.debug(f"❌ Article older than 30 days: {published}")
                    return True
                # Section-specific cutoff
                if dt < cutoff:
                    self.logger.debug(f"❌ Article older than {max_age_days} days: {published}")
                    return True
                return False
            except Exception as e:
                # If we can't parse the date, reject it
                self.logger.debug(f"❌ Could not parse date '{published}': {e}")
                return True
        def bad_title(title: str) -> bool:
            if not title:
                return True
            t = title.lower()
            # Filter out junk, clickbait, and non-news content
            patterns = [
                # Clickbait
                r"you won't believe",
                r"this one weird trick",
                r"doctors hate",
                r"^shocking:",
                r"will shock you",
                r"you'll never guess",
                # Astrology/Horoscope garbage
                r"tarot",
                r"horoscope",
                r"zodiac",
                r"astrology",
                r"your daily reading",
                r"star sign",
                r"mercury retrograde",
                # Low quality content
                r"^top \d+ ",  # "Top 10 ..." listicles
                r"^breaking news live",  # Live blogs not actual news
                r"^school assembly",  # Not news
                r"^in memoriam",  # Obituaries (unless specifically requested)
                # Entertainment/lifestyle fluff
                r"reality tv",
                r"celebrity",
                r"kardashian",
                r"bachelor",
                r"bachelorette",
            ]
            return any(re.search(p, t) for p in patterns)
        
        filtered: List[Dict[str, Any]] = []
        initial_count = len(items)
        self.logger.info(f"📋 Filtering {initial_count} items with max_age_days={max_age_days}")
        
        for it in items:
            url = it.get("url") or ""
            head = (it.get("headline") or "").strip()
            published_raw = it.get("published")
            
            if not url or not head:
                self.logger.debug(f"❌ Filtered (missing URL/headline): {head[:50] if head else 'NO_HEADLINE'}")
                continue
                
            url_domain = domain(url)
            if url_domain in bad_domains:
                self.logger.debug(f"❌ Filtered (bad domain): {url_domain} - {head[:50]}")
                continue
            
            # Check for foreign TLDs
            if any(url_domain.endswith(tld) for tld in ['.in', '.cn', '.jp', '.kr', '.hk', '.tw', '.sg', '.my', '.th', '.id', '.africa']):
                self.logger.debug(f"❌ Filtered (foreign TLD): {url_domain} - {head[:50]}")
                continue
            
            # Check for non-Latin characters in headline (Chinese, Arabic, Hindi, etc.)
            import unicodedata
            non_latin_chars = 0
            for char in head:
                # Check if character is not in Latin, Common, or Inherited scripts
                if unicodedata.category(char)[0] == 'L':  # Letter category
                    script = unicodedata.name(char, '').split()[0] if unicodedata.name(char, '') else ''
                    if script in ['CJK', 'ARABIC', 'DEVANAGARI', 'BENGALI', 'GUJARATI', 'HIRAGANA', 'KATAKANA', 'HANGUL', 'THAI', 'HEBREW']:
                        non_latin_chars += 1
            
            # If more than 10% non-Latin characters, filter out
            if len(head) > 0 and non_latin_chars / len(head) > 0.1:
                self.logger.debug(f"❌ Filtered (non-Latin script): {head[:50]}")
                continue
                
            if too_old(published_raw):
                if not published_raw:
                    self.logger.debug(f"❌ Filtered (no date in breaking news): {head[:50]}")
                else:
                    self.logger.debug(f"❌ Filtered (too old): {published_raw} - {head[:50]}")
                continue
                
            if bad_title(head):
                self.logger.debug(f"❌ Filtered (bad title): {head[:50]}")
                continue
                
            self.logger.debug(f"✅ Kept: {head[:50]} from {url_domain}")
            filtered.append(it)
            
        final_count = len(filtered)
        filter_rate = (initial_count - final_count) / initial_count if initial_count > 0 else 0
        self.logger.info(f"📊 Filter results: {initial_count} → {final_count} ({filter_rate:.1%} filtered)")

        return filtered

    def _filter_items_lenient(self, items: List[Dict[str, Any]], max_age_days: int) -> List[Dict[str, Any]]:
        """Lenient filtering with relaxed domain restrictions"""
        from datetime import datetime, timedelta
        import re

        cutoff = datetime.now() - timedelta(days=max_age_days)
        hard_cutoff = datetime.now() - timedelta(days=30)

        # Reduced bad domains list - only block the worst offenders
        bad_domains = {
            "youtube.com", "www.youtube.com",
            "reddit.com", "www.reddit.com",
            "twitter.com", "x.com",
            "facebook.com", "www.facebook.com",
            "buzzfeed.com", "www.buzzfeed.com",
            "ts2.tech", "www.ts2.tech",
        }

        def domain(u: str) -> str:
            try:
                from urllib.parse import urlparse
                return (urlparse(u).netloc or u).lower()
            except Exception:
                return ""

        def too_old_lenient(published: Optional[str]) -> bool:
            if not published:
                return True  # Still reject articles without dates
            try:
                dt = datetime.fromisoformat(published)
                # Only hard cutoff applies
                if dt < hard_cutoff:
                    return True
                return False
            except Exception:
                return True

        filtered = []
        for item in items:
            url = item.get("url") or ""
            headline = (item.get("headline") or "").strip()

            if not url or not headline:
                continue

            url_domain = domain(url)
            if url_domain in bad_domains:
                continue

            if too_old_lenient(item.get("published")):
                continue

            filtered.append(item)

        return filtered

    def _filter_items_allow_no_date(self, items: List[Dict[str, Any]], max_age_days: int, section: str) -> List[Dict[str, Any]]:
        """Filter allowing articles without dates for intellectual content sections"""
        from datetime import datetime, timedelta
        import re

        cutoff = datetime.now() - timedelta(days=max_age_days)
        hard_cutoff = datetime.now() - timedelta(days=30)

        # Very minimal bad domains for intellectual content
        bad_domains = {
            "youtube.com", "www.youtube.com",
            "reddit.com", "www.reddit.com",
            "buzzfeed.com", "www.buzzfeed.com",
        }

        def domain(u: str) -> str:
            try:
                from urllib.parse import urlparse
                return (urlparse(u).netloc or u).lower()
            except Exception:
                return ""

        def is_quality_intellectual_source(url_domain: str) -> bool:
            """Check if source is suitable for intellectual content even without date"""
            quality_domains = {
                "aeon.co", "theatlantic.com", "newyorker.com", "harpers.org",
                "lrb.co.uk", "nybooks.com", "philosophynow.org", "plato.stanford.edu",
                "sep.stanford.edu", "iep.utm.edu", "jstor.org", "academia.edu"
            }
            return any(quality in url_domain for quality in quality_domains)

        filtered = []
        for item in items:
            url = item.get("url") or ""
            headline = (item.get("headline") or "").strip()
            published = item.get("published")

            if not url or not headline:
                continue

            url_domain = domain(url)
            if url_domain in bad_domains:
                continue

            # Allow articles without dates if from quality intellectual sources
            if not published:
                if is_quality_intellectual_source(url_domain):
                    self.logger.debug(f"✅ Accepting no-date article from quality source: {url_domain}")
                    filtered.append(item)
                continue

            # For articles with dates, apply lenient age filtering
            try:
                dt = datetime.fromisoformat(published)
                if dt < hard_cutoff:
                    continue
                filtered.append(item)
            except Exception:
                # If we can't parse date but it's from a quality source, include it
                if is_quality_intellectual_source(url_domain):
                    filtered.append(item)
                continue

        return filtered

    def _sort_by_quality_indicators(self, items: List[Dict[str, Any]]) -> List[Dict[str, Any]]:
        """Sort articles by quality indicators when quantity is limited"""
        def quality_score(item):
            score = 0
            source = item.get("source", "").lower()
            url = item.get("url", "").lower()
            headline = item.get("headline", "")
            summary = item.get("summary_text", "")

            # Source quality (higher is better)
            premium_sources = ["reuters", "ap news", "bbc", "wsj", "ft", "bloomberg", "nature", "science"]
            if any(premium in source for premium in premium_sources):
                score += 30

            quality_sources = ["npr", "guardian", "economist", "atlantic", "newyorker"]
            if any(quality in source for quality in quality_sources):
                score += 20

            # Content depth indicators
            if len(summary) > 500:
                score += 10
            elif len(summary) > 200:
                score += 5

            # Headline quality (avoid clickbait)
            if len(headline.split()) > 8:  # Longer headlines often more substantive
                score += 5

            # Prefer articles with specific details
            if any(word in headline.lower() for word in ["study", "research", "analysis", "report"]):
                score += 10

            # Domain authority bonus
            authority_domains = [".edu", ".gov", ".org"]
            if any(domain in url for domain in authority_domains):
                score += 15

            return score

        return sorted(items, key=quality_score, reverse=True)

    def _calculate_quality_adjustment(self, available_count: int, target_count: int) -> float:
        """
        Calculate quality adjustment factor based on content availability.
        Returns multiplier for quality thresholds (lower = more lenient)
        """
        if available_count >= target_count * 3:
            # Plenty of content - use strict standards
            adjustment = 1.0
            self.logger.debug(f"📊 Quality adjustment: Abundant content ({available_count} >= {target_count * 3}), strict standards")
        elif available_count >= target_count * 2:
            # Good amount of content - standard quality
            adjustment = 0.9
            self.logger.debug(f"📊 Quality adjustment: Good content availability ({available_count} >= {target_count * 2}), standard quality")
        elif available_count >= target_count:
            # Just enough content - slightly lenient
            adjustment = 0.8
            self.logger.debug(f"📊 Quality adjustment: Adequate content ({available_count} >= {target_count}), slightly lenient")
        elif available_count >= target_count * 0.7:
            # Limited content - more lenient
            adjustment = 0.7
            self.logger.debug(f"📊 Quality adjustment: Limited content ({available_count} < {target_count}), more lenient")
        else:
            # Very limited content - most lenient while maintaining basic standards
            adjustment = 0.6
            self.logger.debug(f"📊 Quality adjustment: Scarce content ({available_count} < {target_count * 0.7}), most lenient")

        return adjustment

    async def _rank_items(self, items: List[Dict[str, Any]], section: str) -> List[RankedItem]:
        ranked_items: List[RankedItem] = []
        # ALWAYS rank the section as a batch; if it fails, fail the pipeline (no silent per-item fallbacks)
        # Attach a synthetic id to each story to ensure stable mapping in AI response
        enriched: List[Dict[str, Any]] = []
        for idx, it in enumerate(items):
            clone = dict(it)
            clone.setdefault("id", str(idx + 1))
            enriched.append(clone)
        try:
            results: List[RankingResult] = await self.ai.rank_stories(enriched, section=section, cache_service=self.cache_service)  # type: ignore
        except Exception as e:  # noqa: BLE001
            raise AggregationError(f"Ranking failed for section '{section}': {e}")

        # Map results by story_id for score lookup  
        id_to_scores: Dict[str, Tuple[float, float, float, float, float, float, float, float, str]] = {}
        for r in results:
            id_to_scores[str(r.story_id)] = (
                float(r.temporal_impact), 
                float(r.intellectual_novelty), 
                float(r.renaissance_breadth),
                float(r.actionable_wisdom),
                float(r.source_authority),
                float(r.signal_clarity),
                float(r.transformative_potential),
                float(r.total),
                r.one_line_judgment
            )

        for idx, item in enumerate(enriched):
            story_id = str(item.get("id", str(idx + 1)))
            if story_id not in id_to_scores:
                # Try without str conversion in case AI returned an int
                if story_id.isdigit() and int(story_id) in [int(k) if k.isdigit() else -1 for k in id_to_scores.keys()]:
                    # Find the matching key with int conversion
                    for k in id_to_scores.keys():
                        if k.isdigit() and int(k) == int(story_id):
                            story_id = k
                            break
                else:
                    self.logger.warning(f"Ranking results missing story_id {story_id} in section '{section}', skipping item")
                    continue
            temporal, novelty, breadth, wisdom, authority, clarity, transformative, total, _note = id_to_scores[story_id]

            url = item.get("url") or item.get("link") or f"item://{section}/{idx}"
            headline = item.get("headline") or item.get("title") or "Untitled"
            content = item.get("summary_text") or item.get("abstract") or item.get("description") or ""
            source = item.get("source") or item.get("source_feed") or ""
            published_raw = item.get("published") or item.get("published_date")
            
            # LOG: Track where datetime.now() defaults are happening
            self.logger.debug(f"Date processing for item '{headline[:50]}...': published_raw='{published_raw}' (type: {type(published_raw)})")
            
            try:
                if isinstance(published_raw, str):
                    published_dt = datetime.fromisoformat(published_raw)
                    self.logger.debug(f"Successfully parsed date string: {published_dt}")
                elif isinstance(published_raw, datetime):
                    published_dt = published_raw
                    self.logger.debug(f"Using datetime object: {published_dt}")
                else:
                    # CRITICAL FIX: Don't default to now() for failed dates - this makes old articles appear current!
                    # Skip items with unparseable dates instead
                    self.logger.warning(f"SKIPPING: No valid date for '{headline[:50]}...', published_raw={published_raw}")
                    continue  # Skip this item entirely
            except Exception as e:
                # CRITICAL FIX: Don't default to now() - skip items with unparseable dates
                self.logger.warning(f"SKIPPING: Date parsing failed for '{headline[:50]}...', published_raw='{published_raw}', error: {e}")
                continue  # Skip this item entirely

            ranked_item = RankedItem(
                id=str(idx + 1),
                url=url,
                headline=headline,
                summary_text=content,
                source=source,
                section=section,
                published_date=published_dt,
                # Store all 7 Renaissance scores for full transparency
                temporal_impact=temporal,
                intellectual_novelty=novelty,
                renaissance_breadth=breadth,
                actionable_wisdom=wisdom,
                source_authority=authority,
                signal_clarity=clarity,
                transformative_potential=transformative,
                # Store the properly calculated weighted total from AI
                total_score=total,
                editorial_note=_note
            )
            # Don't recalculate - we already have the proper weighted total
            ranked_items.append(ranked_item)

        ranked_items.sort(key=lambda r: r.total_score, reverse=True)
        for i, r in enumerate(ranked_items, start=1):
            r.rank = i
        return ranked_items

    async def _calculate_three_axis_scores(self, item: Dict[str, Any], section: str) -> Tuple[float, float, float]:
        # No per-item fallbacks. This path should not be used.
        raise AggregationError("Per-item ranking is disabled. Batch ranking must be used.")

    async def select_top_items(self, ranked_sections: Dict[str, List[RankedItem]]) -> Dict[str, List[RankedItem]]:
        """Select final items by section using dynamic thresholds and cross-section balance optimization"""
        selected: Dict[str, List[RankedItem]] = {}
        
        # Get theme analysis for diversity enforcement
        theme_analysis = self.get_theme_analysis()
        
        # Use fixed quality threshold - no dynamic adjustments
        # We want consistent quality standards across all sections
        fixed_threshold = 4.0  # Fixed threshold on 10-point scale
        self.logger.info(f"Using fixed quality threshold of {fixed_threshold} for all sections")
        
        # Assess overall content quality for insights
        quality_assessment = None
        try:
            # Now we can properly call async methods since this function is async
            quality_assessment = await self._assess_content_quality_distribution(ranked_sections)
            self._log_quality_assessment(quality_assessment)
        except Exception as e:
            self.logger.warning(f"Quality assessment failed: {e}")
        
        # Phase 1: Initial section selection with dynamic thresholds
        for section, items in ranked_sections.items():
            # Sort by total score descending once
            sorted_items = sorted(items, key=lambda r: r.total_score, reverse=True)
            
            # Log research papers specifically
            if section == Section.RESEARCH_PAPERS:
                self.logger.info(f"Research Papers: {len(sorted_items)} papers ranked, "
                               f"scores range: {sorted_items[0].total_score if sorted_items else 0:.2f} - "
                               f"{sorted_items[-1].total_score if sorted_items else 0:.2f}")
            
            # Apply enhanced selection with fixed threshold
            enhanced_selection = self._enhance_section_selection(
                section, sorted_items, theme_analysis, fixed_threshold
            )
            
            # Log research papers selection result
            if section == Section.RESEARCH_PAPERS:
                self.logger.info(f"Research Papers: {len(enhanced_selection)} papers selected after filtering")
            
            selected[section] = enhanced_selection
        
        # Phase 2: Enforce strict section limits
        # Check each section meets its requirements
        for section, items in selected.items():
            min_items, max_items = self.items_per_section.get(section, (0, len(items)))
            
            # For sections with exact requirements (min == max), enforce strictly
            if min_items == max_items and len(items) != min_items:
                if len(items) < min_items:
                    # Try to pull more items from the original ranked pool
                    all_ranked = sorted(ranked_sections.get(section, []), key=lambda x: x.total_score, reverse=True)
                    # Take items not already selected
                    remaining = [item for item in all_ranked if item not in items]
                    needed = min_items - len(items)
                    if remaining:
                        items.extend(remaining[:needed])
                        self.logger.warning(f"Section {section} was short by {needed} items, added from reserves")
                elif len(items) > max_items:
                    # Truncate to exact count
                    items = items[:max_items]
                    self.logger.debug(f"Section {section} truncated from {len(selected[section])} to {max_items} items")
                
                selected[section] = items
            
            # Log final counts
            if len(items) < min_items:
                self.logger.warning(f"Section {section} requires {min_items} items but only has {len(items)}")
        
        # Phase 3 (removed): Cross-section balance optimization was deemed unnecessary
        # The existing system already handles balance through hard-coded limits and
        # the _enforce_minimums method in aggregate_and_rank
        
        return selected

    def _enhance_section_selection(self, section: str, ranked_items: List[RankedItem], 
                                  theme_analysis: Optional[Dict], dynamic_threshold: Optional[float] = None) -> List[RankedItem]:
        """
        Enhance section selection with narrative flow and diversity enforcement.
        
        Args:
            section: Section name
            ranked_items: Items ranked by AI scoring
            theme_analysis: Cross-section theme analysis results
            dynamic_threshold: Dynamically calculated quality threshold for this section
            
        Returns:
            Enhanced selection of items for the section
        """
        if not ranked_items:
            return []
            
        # Step 1: Apply dynamic quality threshold
        threshold = dynamic_threshold if dynamic_threshold is not None else self._normalized_threshold()
        
        # Special handling for LOCAL section to preserve source diversity
        if section == Section.LOCAL:
            # For local news, use a lower threshold to ensure both sources can be represented
            # We want at least 1 Miami + 1 Cornell if available
            local_threshold = threshold * 0.7  # Lower threshold for local news
            above_threshold = [item for item in ranked_items if item.total_score > local_threshold]
            
            # Ensure we have enough articles for balancing
            if len(above_threshold) < 4:  # Need at least 4 to have a good chance of both sources
                # Take top 6 articles regardless of threshold for local news
                above_threshold = sorted(ranked_items, key=lambda x: x.total_score, reverse=True)[:6]
        else:
            above_threshold = [item for item in ranked_items if item.total_score > threshold]
        
        # Fallback: if nothing passes threshold, include all so pipeline can proceed
        if not above_threshold:
            above_threshold = ranked_items
            
        # Step 2: Apply diversity enforcement if theme analysis is available
        if theme_analysis and self.embeddings and len(above_threshold) > 2:
            diverse_selection = self._enforce_section_diversity(
                section, above_threshold, theme_analysis
            )
        else:
            # Fallback to simple section limits
            diverse_selection = self._apply_section_limits(above_threshold, section)
        
        # Step 3: Apply narrative flow ordering
        narrative_ordered = self._optimize_narrative_flow(section, diverse_selection)
        
        return narrative_ordered

    def _enforce_section_diversity(self, section: str, items: List[RankedItem], 
                                  theme_analysis: Dict) -> List[RankedItem]:
        """
        Enforce diversity within a section to prevent semantic oversaturation.
        """
        if len(items) <= 2:
            return self._apply_section_limits(items, section)
            
        try:
            import numpy as np
            from sklearn.metrics.pairwise import cosine_similarity
            import asyncio
            
            # Generate embeddings for section items
            item_texts = [f"{item.headline} {item.summary_text[:300]}" for item in items]
            
            # Create a new event loop for this operation if we're not in an async context
            try:
                loop = asyncio.get_event_loop()
                if loop.is_running():
                    # We're already in an async context, but can't await here
                    # Fall back to simple selection
                    return self._apply_section_limits(items, section)
                else:
                    embeddings = loop.run_until_complete(self.embeddings.batch_generate(item_texts))
            except RuntimeError:
                # No event loop, create one
                embeddings = asyncio.run(self.embeddings.batch_generate(item_texts))
            
            embeddings_array = np.array(embeddings, dtype=np.float32)
            
            # Calculate similarity matrix
            similarity_matrix = cosine_similarity(embeddings_array)
            
            # Get section limits
            section_limits = self.items_per_section.get(section, (2, 4))
            min_items, max_items = section_limits
            # For exact count sections (min == max), use that exact count
            target_items = max_items if min_items != max_items else min_items
            
            # Diversity selection algorithm
            selected_items = []
            selected_indices = set()
            
            # Always include top item
            selected_items.append(items[0])
            selected_indices.add(0)
            
            # Select remaining items with diversity consideration
            for _ in range(min(target_items - 1, len(items) - 1)):
                best_candidate_idx = None
                best_diversity_score = -1
                
                for candidate_idx in range(len(items)):
                    if candidate_idx in selected_indices:
                        continue
                    
                    # Calculate diversity score (lower similarity = higher diversity)
                    similarities_to_selected = [
                        similarity_matrix[candidate_idx][selected_idx] 
                        for selected_idx in selected_indices
                    ]
                    avg_similarity = np.mean(similarities_to_selected)
                    
                    # Combine diversity with quality score
                    quality_score = items[candidate_idx].total_score / items[0].total_score  # Normalize
                    diversity_bonus = 1 - avg_similarity  # Higher is more diverse
                    
                    # Weighted combination (70% quality, 30% diversity)
                    combined_score = (quality_score * 0.7) + (diversity_bonus * 0.3)
                    
                    if combined_score > best_diversity_score:
                        best_diversity_score = combined_score
                        best_candidate_idx = candidate_idx
                
                if best_candidate_idx is not None:
                    selected_items.append(items[best_candidate_idx])
                    selected_indices.add(best_candidate_idx)
            
            # Check against theme analysis warnings
            if theme_analysis.get('theme_overlap_warnings'):
                selected_items = self._filter_oversaturated_themes(
                    selected_items, theme_analysis['theme_overlap_warnings']
                )
            
            return selected_items
            
        except Exception as e:
            self.logger.warning(f"Diversity enforcement failed for {section}: {e}")
            return self._apply_section_limits(items, section)

    def _filter_oversaturated_themes(self, items: List[RankedItem], 
                                   overlap_warnings: List[Dict]) -> List[RankedItem]:
        """
        Filter out items that contribute to theme oversaturation.
        """
        if not overlap_warnings:
            return items
            
        filtered_items = []
        warned_themes = {warning['cluster_theme'].lower() for warning in overlap_warnings 
                        if warning.get('risk_level') == 'high'}
        
        for item in items:
            # Check if item contributes to oversaturated themes
            item_text = f"{item.headline} {item.summary_text[:200]}".lower()
            contributes_to_oversaturation = any(
                theme in item_text for theme in warned_themes
            )
            
            if not contributes_to_oversaturation or len(filtered_items) < 2:
                # Always keep at least 2 items, even if they contribute to oversaturation
                filtered_items.append(item)
        
        return filtered_items if filtered_items else items[:2]  # Fallback

    def _optimize_narrative_flow(self, section: str, items: List[RankedItem]) -> List[RankedItem]:
        """
        Optimize the ordering of items within a section for better narrative flow.
        """
        if len(items) <= 2:
            return items
            
        # Section-specific narrative flow patterns
        flow_patterns = {
            Section.BREAKING_NEWS: "impact_desc",      # Highest impact first
            Section.BUSINESS: "impact_desc",           # Major markets/deals first  
            Section.TECH_SCIENCE: "novelty_desc",     # Most novel discoveries first
            Section.STARTUP: "actionable_desc",       # Most actionable advice first
            Section.POLITICS: "impact_desc",          # Most significant developments first
            Section.LOCAL: "relevance_desc",          # Most locally relevant first
            Section.MISCELLANEOUS: "novelty_desc",    # Most intellectually novel first
            Section.RESEARCH_PAPERS: "authority_desc" # Highest authority sources first
        }
        
        pattern = flow_patterns.get(section, "total_desc")
        
        if pattern == "impact_desc":
            return sorted(items, key=lambda x: x.temporal_impact, reverse=True)
        elif pattern == "novelty_desc":
            return sorted(items, key=lambda x: x.intellectual_novelty, reverse=True)
        elif pattern == "actionable_desc":
            return sorted(items, key=lambda x: x.actionable_wisdom, reverse=True)
        elif pattern == "authority_desc":
            return sorted(items, key=lambda x: x.source_authority, reverse=True)
        elif pattern == "relevance_desc":
            # For local news, combine temporal impact and signal clarity
            return sorted(items, key=lambda x: (x.temporal_impact + x.signal_clarity) / 2, reverse=True)
        else:
            # Default: total score descending
            return sorted(items, key=lambda x: x.total_score, reverse=True)

    def _normalized_threshold(self) -> float:
        """
        Convert the configured 30-point threshold to the 10-point weighted scale
        used by RankedItem.total_score. For example, 15/30 becomes 5.0/10.
        """
        try:
            return float(self.min_score_threshold) / 3.0
        except Exception:
            return 5.0

    # REMOVED: _calculate_dynamic_quality_thresholds and _calculate_section_dynamic_threshold
    # We now use a consistent fixed quality threshold of 4.0 for all sections
    # This ensures consistent quality standards without compromising for content availability
            return base_threshold
            
        # Analyze current content quality distribution
        scores = [item.total_score for item in items]
        scores.sort(reverse=True)
        
        # Quality metrics
        max_score = scores[0] if scores else base_threshold
        median_score = scores[len(scores)//2] if scores else base_threshold
        min_score = scores[-1] if scores else base_threshold
        
        # Calculate quality spread
        quality_spread = max_score - min_score if len(scores) > 1 else 0
        
        # Get section-specific requirements
        min_items, max_items = self.items_per_section.get(section, (2, 4))
        
        # Adaptive threshold calculation
        adaptive_threshold = base_threshold
        
        # Factor 1: Content availability
        # If we have more high-quality content than needed, raise threshold
        # If we barely have enough content, lower threshold
        high_quality_count = sum(1 for score in scores if score >= base_threshold)
        
        if high_quality_count >= max_items * 1.5:
            # Abundant high-quality content - raise threshold
            adaptive_threshold = base_threshold + (quality_spread * 0.2)
        elif high_quality_count < min_items:
            # Scarce high-quality content - lower threshold to ensure minimum items
            adaptive_threshold = max(median_score * 0.8, base_threshold * 0.7)
        else:
            # Adequate content - minor adjustments based on quality spread
            if quality_spread > 3.0:  # Wide spread indicates mixed quality
                adaptive_threshold = base_threshold + (quality_spread * 0.1)
            else:
                adaptive_threshold = base_threshold
        
        # Factor 2: Historical performance
        historical_avg = historical_context.get(section, {}).get('avg_score', base_threshold)
        historical_std = historical_context.get(section, {}).get('std_score', 1.0)
        
        # If current max score is much lower than historical average, be more lenient
        if max_score < historical_avg - historical_std:
            adaptive_threshold *= 0.85  # Lower threshold by 15%
        elif max_score > historical_avg + historical_std:
            adaptive_threshold *= 1.1   # Raise threshold by 10%
        
        # Factor 3: Section-specific adjustments
        section_multipliers = {
            Section.BREAKING_NEWS: 0.9,    # Lower threshold for breaking news (timeliness matters)
            Section.BUSINESS: 1.0,         # Standard threshold
            Section.TECH_SCIENCE: 1.1,    # Higher threshold for tech/science (quality important)
            Section.RESEARCH_PAPERS: 0.9, # Lower threshold for research (academic papers have different metrics)
            Section.STARTUP: 1.0,         # Standard threshold
            Section.POLITICS: 1.0,        # Standard threshold
            Section.LOCAL: 0.95,          # Slightly lower for local news
            Section.MISCELLANEOUS: 1.05,  # Slightly higher for Renaissance content
            Section.SCRIPTURE: 0.5        # Very low threshold for scripture (always include)
        }
        
        multiplier = section_multipliers.get(section, 1.0)
        adaptive_threshold *= multiplier
        
        # Bounds checking
        adaptive_threshold = max(adaptive_threshold, base_threshold * 0.5)  # Never go below 50% of base
        adaptive_threshold = min(adaptive_threshold, base_threshold * 1.5)  # Never exceed 150% of base
        
        self.logger.debug(f"Dynamic threshold for {section}: {adaptive_threshold:.2f} "
                         f"(base: {base_threshold:.2f}, max_score: {max_score:.2f}, "
                         f"high_quality_count: {high_quality_count})")
        
        return adaptive_threshold

    async def _get_historical_quality_context(self) -> Dict[str, Dict[str, float]]:
        """
        Get historical quality context from cache service.
        """
        historical_context = {}
        
        try:
            import aiosqlite
            async with aiosqlite.connect(self.cache_service.db_path) as db:
                # Get average scores by section for last 30 days
                cursor = await db.execute(
                    """
                    SELECT section, AVG(importance_score) as avg_score, 
                           COUNT(*) as item_count
                    FROM seen_items 
                    WHERE was_included = 1 
                      AND importance_score IS NOT NULL 
                      AND first_seen_date >= date('now', '-30 days')
                    GROUP BY section
                    HAVING COUNT(*) >= 5
                    """)
                
                rows = await cursor.fetchall()
                
                for section, avg_score, count in rows:
                    # Calculate standard deviation for each section
                    cursor2 = await db.execute(
                        """
                        SELECT importance_score
                        FROM seen_items 
                        WHERE section = ? 
                          AND was_included = 1 
                          AND importance_score IS NOT NULL 
                          AND first_seen_date >= date('now', '-30 days')
                        """, (section,))
                    
                    scores = [row[0] for row in await cursor2.fetchall()]
                    
                    if len(scores) >= 5:
                        import statistics
                        std_score = statistics.stdev(scores) if len(scores) > 1 else 1.0
                        
                        historical_context[section] = {
                            'avg_score': avg_score,
                            'std_score': std_score,
                            'sample_size': len(scores)
                        }
                        
        except Exception as e:
            self.logger.warning(f"Failed to get historical quality data: {e}")
            
        return historical_context

    async def _assess_content_quality_distribution(self, sections: Dict[str, List[RankedItem]]) -> Dict[str, Any]:
        """
        Assess the overall quality distribution across all sections.
        
        Returns:
            Dict containing quality assessment metrics and recommendations
        """
        assessment = {
            'overall_quality': {},
            'section_quality': {},
            'quality_recommendations': [],
            'threshold_adjustments': {}
        }
        
        all_scores = []
        section_stats = {}
        
        # Calculate quality statistics
        for section, items in sections.items():
            if not items:
                continue
                
            scores = [item.total_score for item in items]
            all_scores.extend(scores)
            
            if scores:
                section_stats[section] = {
                    'max_score': max(scores),
                    'min_score': min(scores),
                    'avg_score': sum(scores) / len(scores),
                    'count': len(scores),
                    'quality_spread': max(scores) - min(scores) if len(scores) > 1 else 0
                }
        
        # Overall quality metrics
        if all_scores:
            import statistics
            assessment['overall_quality'] = {
                'max_score': max(all_scores),
                'min_score': min(all_scores),
                'avg_score': statistics.mean(all_scores),
                'median_score': statistics.median(all_scores),
                'std_score': statistics.stdev(all_scores) if len(all_scores) > 1 else 0,
                'total_items': len(all_scores)
            }
        
        assessment['section_quality'] = section_stats
        
        # Generate quality recommendations
        base_threshold = self._normalized_threshold()
        
        for section, stats in section_stats.items():
            # Check for quality issues
            if stats['max_score'] < base_threshold:
                assessment['quality_recommendations'].append({
                    'section': section,
                    'issue': 'low_max_quality',
                    'max_score': stats['max_score'],
                    'threshold': base_threshold,
                    'recommendation': f'All items in {section} below quality threshold - consider source review'
                })
            
            if stats['count'] > 0 and stats['avg_score'] < base_threshold * 0.8:
                assessment['quality_recommendations'].append({
                    'section': section,
                    'issue': 'low_avg_quality',
                    'avg_score': stats['avg_score'],
                    'recommendation': f'Average quality in {section} is low - may need better content sources'
                })
            
            # Check for insufficient content
            min_items, max_items = self.items_per_section.get(section, (2, 4))
            high_quality_count = sum(1 for item in sections[section] 
                                   if item.total_score >= base_threshold)
            
            if high_quality_count < min_items:
                assessment['quality_recommendations'].append({
                    'section': section,
                    'issue': 'insufficient_quality_content',
                    'high_quality_count': high_quality_count,
                    'min_required': min_items,
                    'recommendation': f'Only {high_quality_count} high-quality items in {section}, need {min_items}'
                })
        
        return assessment

    def _log_quality_assessment(self, assessment: Dict[str, Any]) -> None:
        """
        Log quality assessment results for monitoring and debugging.
        """
        overall = assessment.get('overall_quality', {})
        if overall:
            self.logger.info(f"📊 Quality Assessment: "
                           f"avg={overall.get('avg_score', 0):.2f}, "
                           f"median={overall.get('median_score', 0):.2f}, "
                           f"std={overall.get('std_score', 0):.2f}, "
                           f"items={overall.get('total_items', 0)}")
        
        # Log section-specific quality
        section_quality = assessment.get('section_quality', {})
        for section, stats in section_quality.items():
            self.logger.debug(f"🎯 {section}: "
                            f"avg={stats.get('avg_score', 0):.2f}, "
                            f"max={stats.get('max_score', 0):.2f}, "
                            f"count={stats.get('count', 0)}")
        
        # Log quality recommendations
        recommendations = assessment.get('quality_recommendations', [])
        if recommendations:
            self.logger.warning(f"⚠️  Quality issues detected in {len(recommendations)} sections:")
            for rec in recommendations[:3]:  # Limit to first 3 for brevity
                self.logger.warning(f"   {rec['section']}: {rec['recommendation']}")

    def _apply_section_limits(self, items: List[RankedItem], section: str) -> List[RankedItem]:
        limits = self.items_per_section.get(section, (0, len(items) if items else 0))
        min_items, max_items = limits
        if not items:
            return []
        
        # Special handling for LOCAL section to ensure source balance
        if section == Section.LOCAL and len(items) >= 2:
            return self._balance_local_sources(items, min_items, max_items)
        
        items_sorted = sorted(items, key=lambda r: r.total_score, reverse=True)
        
        # STRICT ENFORCEMENT: For sections with exact counts (min == max), return exactly that many
        if min_items == max_items:
            # Take exactly the required number of items
            exact_count = min_items
            if len(items_sorted) >= exact_count:
                return items_sorted[:exact_count]
            else:
                # Log warning if we don't have enough items
                self.logger.warning(f"Section {section} requires {exact_count} items but only has {len(items_sorted)}")
                return items_sorted
        else:
            # For flexible sections (Scripture, Politics, Local, Extra), use the original logic
            if len(items_sorted) > max_items:
                items_sorted = items_sorted[:max_items]
            return items_sorted
    
    def _balance_local_sources(self, items: List[RankedItem], min_items: int, max_items: int) -> List[RankedItem]:
        """
        Balance local news sources to ensure 1 Miami + 1 Cornell article when possible.
        """
        miami_items = []
        cornell_items = []
        
        # Separate items by location metadata (added during fetch)
        for item in items:
            # Check location metadata first (most reliable)
            location = getattr(item, 'location', None)

            # Log item details for debugging
            self.logger.debug(f"Local item: location='{location}', source='{item.source}', url='{item.url[:50]}...'")

            if location == "Miami":
                miami_items.append(item)
                self.logger.debug(f"  -> Identified as Miami article via location metadata")
            elif location == "Cornell":
                cornell_items.append(item)
                self.logger.debug(f"  -> Identified as Cornell article via location metadata")
            else:
                # Fallback to string matching if no metadata (backward compatibility)
                source_lower = item.source.lower() if item.source else ""
                url_lower = item.url.lower() if item.url else ""

                if ("miami" in source_lower or "miamiherald" in source_lower or
                    "miamiherald.com" in url_lower):
                    miami_items.append(item)
                    self.logger.debug(f"  -> Identified as Miami Herald article via string matching")
                elif ("cornell" in source_lower or "news.cornell" in source_lower or
                      "cornellsun" in source_lower or "cornell.edu" in url_lower or
                      "cornellsun.com" in url_lower):
                    cornell_items.append(item)
                    self.logger.debug(f"  -> Identified as Cornell article via string matching")
                else:
                    self.logger.debug(f"  -> Could not identify source (neither Miami nor Cornell)")
        
        # Sort each group by score
        miami_items.sort(key=lambda r: r.total_score, reverse=True)
        cornell_items.sort(key=lambda r: r.total_score, reverse=True)
        
        # Log the source distribution
        self.logger.info(f"Local news source distribution: {len(miami_items)} Miami, {len(cornell_items)} Cornell")
        
        balanced_items = []
        
        # If we have both sources and want 2 items, take 1 from each
        if miami_items and cornell_items and max_items >= 2:
            balanced_items.append(miami_items[0])
            balanced_items.append(cornell_items[0])
            self.logger.info(f"✅ Local news balanced: 1 Miami Herald + 1 Cornell article")
            self.logger.info(f"  Miami: {miami_items[0].headline[:60]}...")
            self.logger.info(f"  Cornell: {cornell_items[0].headline[:60]}...")
        # If we only have one source, take the best items up to the limit
        elif miami_items and not cornell_items:
            balanced_items = miami_items[:max_items]
            self.logger.warning(f"⚠️ Local news: Only Miami Herald articles available ({len(miami_items)} found, no Cornell)")
        elif cornell_items and not miami_items:
            balanced_items = cornell_items[:max_items]
            self.logger.warning(f"⚠️ Local news: Only Cornell articles available ({len(cornell_items)} found, no Miami)")
        else:
            # Fallback to regular sorting if no clear source separation
            all_items = sorted(items, key=lambda r: r.total_score, reverse=True)
            balanced_items = all_items[:max_items]
            self.logger.warning(f"⚠️ Local news: Could not identify sources for balancing ({len(items)} total items)")
        
        # Ensure we meet minimum requirements
        if len(balanced_items) < min_items:
            # Add more items from either source to meet minimum
            remaining_miami = [i for i in miami_items if i not in balanced_items]
            remaining_cornell = [i for i in cornell_items if i not in balanced_items]
            remaining = remaining_miami + remaining_cornell
            remaining.sort(key=lambda r: r.total_score, reverse=True)
            
            needed = min_items - len(balanced_items)
            balanced_items.extend(remaining[:needed])
        
        # Enforce maximum
        if len(balanced_items) > max_items:
            balanced_items = balanced_items[:max_items]
        
        return balanced_items

    async def aggregate_and_rank(self) -> Dict[str, List[RankedItem]]:
        sections_raw = await self.fetch_all_content()
        ranked = await self.rank_all_content(sections_raw)
        selected = await self.select_top_items(ranked)
        # Optionally enforce section minimums by topping up from ranked pool
        selected = self._enforce_minimums(selected, ranked)
        if not self._validate_content_balance(selected):
            raise AggregationError("Content balance validation failed")
        return selected

    def _enforce_minimums(
        self,
        selected: Dict[str, List[RankedItem]],
        ranked: Dict[str, List[RankedItem]],
    ) -> Dict[str, List[RankedItem]]:
        """
        Ensure each section meets its minimum by relaxing threshold when necessary.

        - Operates after select_top_items so it does not affect unit tests that
          assert select_top_items behavior in isolation.
        - Top-up pulls highest-ranked remaining items from the full ranked pool,
          then reapplies max limits if exceeded.
        """
        out: Dict[str, List[RankedItem]] = {}
        for section, chosen in selected.items():
            min_items, max_items = self.items_per_section.get(section, (0, len(chosen)))
            if len(chosen) >= min_items:
                out[section] = chosen
                continue
            pool = ranked.get(section, [])
            before = len(chosen)
            # Fill from top of ranked pool, skipping already selected
            picked_ids = {id(x) for x in chosen}
            for candidate in pool:
                if id(candidate) in picked_ids:
                    continue
                chosen.append(candidate)
                picked_ids.add(id(candidate))
                if len(chosen) >= min_items:
                    break
            # Enforce max after filling
            if len(chosen) > max_items:
                chosen = chosen[:max_items]
            
            # STRICT ENFORCEMENT: For ALL sections with exact counts (min == max), ensure we have exactly that many
            if min_items == max_items and len(chosen) < min_items:
                # Try harder to get exact count for strict sections (Breaking News, Business, Tech/Science, Research Papers, Startup, Miscellaneous)
                self.logger.warning(
                    f"Section {section} requires exactly {min_items} items but only has {len(chosen)} after filling. "
                    f"Attempting to meet exact requirement."
                )
                # Try to pull more from the pool if possible
                remaining_pool = [item for item in pool if id(item) not in picked_ids]
                if remaining_pool:
                    additional_needed = min_items - len(chosen)
                    additional_items = remaining_pool[:additional_needed]
                    chosen.extend(additional_items)
                    self.logger.info(f"Added {len(additional_items)} more items to {section} to meet exact requirement of {min_items}")
                else:
                    self.logger.error(f"Cannot meet exact requirement of {min_items} items for {section} - no more items in pool")
            
            after = len(chosen)
            self.logger.info(
                "Section '%s' top-up applied: %d -> %d (min=%d, max=%d)",
                section,
                before,
                after,
                min_items,
                max_items,
            )
            out[section] = chosen
        # Include sections that had no selected items originally
        for section, pool in ranked.items():
            if section not in out:
                out[section] = selected.get(section, [])
        return out

    def _validate_content_balance(self, sections: Dict[str, List[RankedItem]]) -> bool:
        # Require core sections to be present with at least one item
        required = [Section.BREAKING_NEWS, Section.TECH_SCIENCE, Section.SCRIPTURE]
        for sec in required:
            if not sections.get(sec):
                return False
        return True

    async def _handle_fetch_failure(self, source: str, error: Exception) -> FetchResult:
        msg = f"{type(error).__name__}: {error}"
        
        # Define which services are truly critical (pipeline cannot continue without them)
        # Currently, we can actually continue without any single service - just with reduced content
        critical_services = set()  # Empty set - no service is truly critical for newsletter delivery
        
        # Services that are important but not critical
        important_services = {"llmlayer", "gemini"}
        
        # Check if this is a critical failure that should stop the pipeline
        if source == "aggregate":
            # This should only happen if the entire fetch_all_content method fails
            # Not for individual service failures
            self.logger.error("Critical aggregate fetch failure: %s", msg)
            raise AggregationError(msg)
        elif source in critical_services:
            # Critical service failed - pipeline cannot continue
            self.logger.error("Critical service %s failed: %s", source, msg)
            raise AggregationError(f"Critical service {source} failed: {msg}")
        elif source in important_services:
            # Important service failed - log error but continue
            self.logger.error("Important service %s failed: %s (continuing with reduced content)", source, msg)
        else:
            # Non-critical service failed - just log warning
            self.logger.warning("Non-critical service %s failed: %s", source, msg)
        
        # Return error result with empty items so pipeline can continue
        return FetchResult(source=source, section=Section.MISCELLANEOUS, items=[], fetch_time=0.0, error=msg)

    def get_fetch_statistics(self) -> Dict[str, Any]:
        stats: Dict[str, Any] = {"sources": {}, "total_errors": 0}
        for fr in self._fetch_stats:
            src = fr.source
            src_stats = stats["sources"].setdefault(src, {"count": 0, "time": 0.0, "errors": 0})
            src_stats["count"] += 1
            src_stats["time"] += float(fr.fetch_time)
            if fr.error:
                src_stats["errors"] += 1
                stats["total_errors"] += 1
        return stats

<|MERGE_RESOLUTION|>--- conflicted
+++ resolved
@@ -5,10 +5,6 @@
 from datetime import datetime
 
 # Services live at src/services/*. Use actual module names in this repo
-<<<<<<< HEAD
-from src.services.rss_content_adapter import RSSContentAdapter, RSSAdapterResult
-=======
->>>>>>> 41c9bc5d
 from src.services.arxiv import ArxivService, ArxivPaper
 from src.services.rss import RSSService, DailyReading
 from src.services.ai_service import AIService, RankingResult
@@ -119,10 +115,7 @@
 
     def __init__(
         self,
-<<<<<<< HEAD
-=======
         arxiv: ArxivService,
->>>>>>> 41c9bc5d
         rss: RSSService,
         arxiv: ArxivService,
         ai: AIService,
@@ -131,22 +124,13 @@
         semantic_scholar: Optional[SemanticScholarService] = None,
         source_ranker: Optional[SourceRankingService] = None,
     ) -> None:
-<<<<<<< HEAD
-=======
         self.arxiv = arxiv
->>>>>>> 41c9bc5d
         self.rss = rss
         self.arxiv = arxiv
         self.ai = ai
         self.cache_service = cache_service
         self.embeddings = embeddings
 
-<<<<<<< HEAD
-        # Initialize RSS content adapter to replace llmlayer functionality
-        self.rss_adapter = RSSContentAdapter(rss)
-
-=======
->>>>>>> 41c9bc5d
         # Initialize source ranking service if not provided
         self.source_ranker = source_ranker or SourceRankingService()
         # Also set as source_ranking_service for backward compatibility
@@ -269,16 +253,7 @@
         return sections
 
     async def fetch_all_content(self) -> Dict[str, List[Dict[str, Any]]]:
-<<<<<<< HEAD
-        """Fetch content from all sources in parallel, prioritizing intelligent RSS feeds."""
-        # Use RSS-first approach for better content quality and reliability
-        return await self.fetch_all_content_rss_first()
-
-    async def fetch_all_content_legacy(self) -> Dict[str, List[Dict[str, Any]]]:
-        """Legacy content fetching method using LLMLayer searches (kept as fallback)."""
-=======
         """Fetch content from all sources in parallel using RSS feeds."""
->>>>>>> 41c9bc5d
         tasks: List[asyncio.Task] = []
 
         # Create tasks for each section
@@ -367,37 +342,6 @@
 
         return sections
 
-<<<<<<< HEAD
-    async def _fetch_rss_sections(self) -> List[FetchResult]:
-        """Fetch all content sections using intelligent RSS feeds with AI ranking."""
-        results = []
-        
-        # Execute RSS-based fetches in parallel
-        tasks = [
-            asyncio.create_task(self._fetch_breaking_news_rss()),
-            asyncio.create_task(self._fetch_business_news_rss()),
-            asyncio.create_task(self._fetch_tech_science_rss()),
-            asyncio.create_task(self._fetch_miscellaneous_rss()),
-            asyncio.create_task(self._fetch_catholic()),  # Already RSS-based
-            
-            # These sections may need LLMLayer fallback for now
-            asyncio.create_task(self._fetch_startup_insights()),
-            asyncio.create_task(self._fetch_politics()),
-            asyncio.create_task(self._fetch_local_news()),
-        ]
-        
-        results_raw = await asyncio.gather(*tasks, return_exceptions=True)
-        
-        for result in results_raw:
-            if isinstance(result, Exception):
-                self.logger.error(f"RSS section fetch failed: {result}")
-                continue
-            if isinstance(result, FetchResult):
-                results.append(result)
-        
-        self.logger.info(f"RSS-based content fetching completed: {len(results)} sections")
-        return results
-=======
     async def _fetch_rss_section(self, section: str) -> FetchResult:
         """Fetch RSS feeds for a specific section."""
         start = asyncio.get_event_loop().time()
@@ -426,7 +370,6 @@
         except Exception as e:
             self.logger.error(f"RSS section {section} failed: {e}")
             return FetchResult("rss", section, [], asyncio.get_event_loop().time() - start, error=str(e))
->>>>>>> 41c9bc5d
 
     async def _fetch_llmlayer_sections(self) -> List[FetchResult]:
         """Fetch all LLMLayer sections using rate-limited queue for optimal performance."""
@@ -1110,13 +1053,7 @@
         except Exception as e:
             self.logger.error("Scripture: Failed to fetch Catholic Daily Reflections RSS: %s", e)
         
-<<<<<<< HEAD
-        # Note: RSS-only system, no LLMLayer fallback needed
-        if not any(item.get("source") == "Catholic Daily Reflections" for item in all_items):
-            self.logger.warning("Scripture: No Catholic Daily Reflections found from RSS feeds")
-=======
         # Note: Previously used LLMLayer fallback, now relies solely on RSS feeds
->>>>>>> 41c9bc5d
             
         self.logger.info("Scripture: Total %d items (USCCB + Reflections)", len(all_items))
         return FetchResult("combined", Section.SCRIPTURE, all_items, asyncio.get_event_loop().time() - start)
