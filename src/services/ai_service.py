import os
import json
import asyncio
import yaml
import logging
from dataclasses import dataclass
from datetime import datetime
from pathlib import Path
from typing import Any, Dict, List, Optional, Tuple
from google import genai
from google.genai import types


@dataclass
class AIResponse:
    content: Any
    prompt_key: str
    model: str
    tokens_used: int
    response_time_ms: float
    temperature: float
    success: bool = True
    error_message: Optional[str] = None


@dataclass
class EditorialDecision:
    decision: str
    reason: str
    confidence: float
    reader_value: str
    editorial_note: Optional[str] = None


@dataclass
class RankingResult:
    story_id: str
    temporal_impact: float
    intellectual_novelty: float
    renaissance_breadth: float
    actionable_wisdom: float
    source_authority: float
    signal_clarity: float
    transformative_potential: float
    one_line_judgment: str
    total: float = 0.0  # We calculate this ourselves


class AIServiceError(Exception):
    pass


class AIService:
    """
    Central AI service for Gemini interactions using Google GenAI API.
    References: Google GenAI Python SDK documentation.
    """

    def __init__(self, api_key: Optional[str] = None, prompts_path: Optional[str] = None):
        self.api_key = api_key or os.getenv("GEMINI_API_KEY")
        if not self.api_key:
            raise ValueError("Gemini API key required. Set GEMINI_API_KEY or pass api_key parameter.")

        # Configure Gemini client
        self.client = genai.Client(api_key=self.api_key)
        
        # Prompts
        self.prompts_path = prompts_path or "config/prompts_v2.yaml"
        self.prompts = self._load_prompts()

        # Model and temperatures from config when present
        params = self.prompts.get("parameters", {}) if isinstance(self.prompts, dict) else {}
        model_cfg = params.get("gemini", {}) if isinstance(params, dict) else {}
        # Use Gemini 2.5 Pro as default model
        self.model = os.getenv("GEMINI_MODEL") or model_cfg.get("model", "gemini-2.5-pro")

        temps_cfg = params.get("temperatures", {}) if isinstance(params, dict) else {}
        self.temperatures: Dict[str, float] = {
            "ranking": float(temps_cfg.get("ranking", 0.3)),
            "deduplication": float(temps_cfg.get("deduplication", 0.3)),
            "summary": float(temps_cfg.get("summary", 0.5)),
            "synthesis": float(temps_cfg.get("synthesis", 0.6)),
            "validation": float(temps_cfg.get("validation", 0.0)),
        }

        self.max_retries = 5  # Increased for better reliability
        self.max_tokens = 8192  # Higher default for Gemini 2.5 Pro thinking mode
        
        # Set up logging
        self.logger = logging.getLogger(__name__)
        self.logger.setLevel(logging.DEBUG)

    def _load_prompts(self) -> Dict[str, Any]:
        """Load prompts from YAML configuration file."""
        try:
            with open(self.prompts_path, "r", encoding="utf-8") as f:
                return yaml.safe_load(f) or {}
        except FileNotFoundError as e:
            raise AIServiceError(f"Prompts file not found at {self.prompts_path}") from e
        except yaml.YAMLError as e:
            raise AIServiceError(f"Error parsing YAML at {self.prompts_path}: {e}") from e

    async def test_connection(self) -> bool:
        """Ping the API to validate connectivity and key."""
        try:
            self.logger.info("🔍 Testing AI service connection...")
            response = await self.client.aio.models.generate_content(
                model=self.model,
                contents="ping",
                config=types.GenerateContentConfig(max_output_tokens=100)
            )
            # Handle response.text access safely
            try:
                response_text = response.text if hasattr(response, 'text') else None
                self.logger.info(f"✅ AI service test response: {response_text if response_text else 'No content'}")
                return bool(response_text)
            except ValueError:
                # response.text throws error when function calls are present
                self.logger.info("✅ AI service test successful (function call response)")
                return True
        except Exception as e:
            self.logger.error(f"❌ AI service test connection failed: {e}")
            # Log more context for debugging
            self.logger.error(f"   API key configured: {'Yes' if self.api_key else 'No'}")
            self.logger.error(f"   API key length: {len(self.api_key) if self.api_key else 0}")
            self.logger.error(f"   Model: {self.model}")
            return False

    async def rank_stories(self, stories: List[Dict], section: str, cache_service=None) -> List[RankingResult]:
        # Debug logging for research papers
        if section == "research_papers":
            self.logger.info(f"AI Service: Ranking {len(stories)} research papers")
            for i, story in enumerate(stories[:3]):  # Log first 3 for debugging
                story_id = story.get('id', f'idx_{i+1}')
                self.logger.debug(f"  Paper {i+1} (ID: {story_id}): {story.get('headline', 'NO HEADLINE')[:50]}...")
                self.logger.debug(f"    Has content: {bool(story.get('content'))}, "
                                f"Content length: {len(story.get('content', ''))}")
        
        # Get section-specific prompt additions
        section_additions = self._get_section_ranking_additions(section)
        
        # Enhance stories with adaptive temporal factors and historical context
        enhanced_stories = []
        temporal_guidance = []
        historical_guidance = []
        
        for story in stories:
            enhanced_story = dict(story)
            published_date = story.get("published") or story.get("published_date") or ""

            # Calculate adaptive temporal factor
            temporal_factor = self._calculate_adaptive_temporal_factor(published_date, section)
            enhanced_story["temporal_relevance_factor"] = round(temporal_factor, 3)

            # Include source authority score if available
            if "source_authority" not in enhanced_story:
                # Default to middle score if not provided
                enhanced_story["source_authority"] = 5.0
            else:
                # Ensure it's a float
                enhanced_story["source_authority"] = float(enhanced_story.get("source_authority", 5.0))
            
            # Add temporal guidance for AI
            if temporal_factor >= 0.8:
                temporal_hint = "PEAK RELEVANCE"
            elif temporal_factor >= 0.6:
                temporal_hint = "HIGH RELEVANCE"
            elif temporal_factor >= 0.4:
                temporal_hint = "MODERATE RELEVANCE"
            elif temporal_factor >= 0.2:
                temporal_hint = "DECLINING RELEVANCE"
            else:
                temporal_hint = "LOW RELEVANCE"
            
            enhanced_story["temporal_hint"] = temporal_hint
            enhanced_stories.append(enhanced_story)
            
            # Track for summary guidance
            temporal_guidance.append(f"Story {story.get('id', 'N/A')}: {temporal_hint} (factor: {temporal_factor:.2f})")
            
            # Add historical context analysis
            enhanced_story["historical_connections"] = []
            enhanced_story["historical_context_strength"] = 0.0
            
            # Populate historical connections if cache service is available
            if cache_service:
                try:
                    headline = enhanced_story.get('headline', '')
                    content = enhanced_story.get('content', '')[:300]
                    historical_connections = await cache_service.find_historical_connections(
                        headline, content, section, days_back=90
                    )
                    
                    if historical_connections:
                        enhanced_story["historical_connections"] = historical_connections[:3]  # Top 3 connections
                        # Calculate historical context strength (0.0-1.0)
                        strength = min(1.0, len(historical_connections) * 0.2 + 
                                     sum(conn.get("relevance_score", 0) for conn in historical_connections[:3]) / 3)
                        enhanced_story["historical_context_strength"] = round(strength, 3)
                        
                        # Add historical guidance for AI
                        if strength >= 0.7:
                            hist_hint = "STRONG HISTORICAL CONTEXT"
                        elif strength >= 0.5:
                            hist_hint = "MODERATE HISTORICAL CONTEXT"
                        elif strength >= 0.3:
                            hist_hint = "WEAK HISTORICAL CONTEXT"
                        else:
                            hist_hint = "NO HISTORICAL CONTEXT"
                        
                        enhanced_story["historical_hint"] = hist_hint
                        historical_guidance.append(
                            f"Story {story.get('id', 'N/A')}: {hist_hint} "
                            f"(strength: {strength:.2f}, connections: {len(historical_connections)})"
                        )
                    else:
                        enhanced_story["historical_hint"] = "NO HISTORICAL CONTEXT"
                        
                except Exception as e:
                    self.logger.warning(f"Failed to get historical connections for story {story.get('id')}: {e}")
                    enhanced_story["historical_hint"] = "NO HISTORICAL CONTEXT"
        
        context = {
            "section": section,
            "stories": enhanced_stories,
            "stories_json": json.dumps(enhanced_stories),
            "temporal_guidance": "\n".join(temporal_guidance),
            "historical_guidance": "\n".join(historical_guidance) if historical_guidance else "No historical context analysis available"
        }
        messages = self._format_prompt("gpt5_editorial_ranking", context)
        
        # Append section-specific instructions and temporal guidance
        if section_additions and len(messages) > 0:
            messages[-1]["content"] += f"\n\n{section_additions}"
            
        # Add temporal and historical scoring guidance
        temporal_instruction = f"""

ADAPTIVE TEMPORAL SCORING GUIDANCE:
Each story includes a temporal_relevance_factor (0.0-1.0) and temporal_hint.
For TEMPORAL IMPACT scoring, consider:
- Stories with PEAK/HIGH relevance: Base score 6-10 depending on lasting significance
- Stories with MODERATE relevance: Base score 4-8, emphasize lasting impact over recency
- Stories with DECLINING/LOW relevance: Must have exceptional lasting significance for scores >6

{context["temporal_guidance"]}

HISTORICAL CONTEXT AWARENESS:
Each story includes historical_context_strength (0.0-1.0) and historical_hint.
For INTELLECTUAL NOVELTY and CROSS-DOMAIN VALUE scoring, consider:
- Stories with STRONG historical context: These connect to previous themes - boost novelty if new angle
- Stories with MODERATE historical context: May be follow-ups or variations - score novelty carefully
- Stories with WEAK/NO historical context: Potentially truly novel topics - boost novelty if substantive

{context["historical_guidance"]}

SOURCE AUTHORITY SCORING:
Each story includes a source_authority score (1-10) based on publication credibility.
For SOURCE AUTHORITY dimension in your scoring:
- Use the provided source_authority value directly
- Scores 8-10: Premium sources (Reuters, AP, BBC, etc.)
- Scores 6-7: Major newspapers and established media
- Scores 4-5: Specialized or regional sources
- Scores 1-3: Lesser-known or questionable sources

Remember: Temporal impact measures lasting significance, not just recency. Historical context helps
identify genuinely novel developments vs. variations on recurring themes."""
        
        if len(messages) > 0:
            messages[-1]["content"] += temporal_instruction
        tools = [
            {
                "type": "custom",
                "name": "return_ranking",
                "description": "Return ranked stories with 7-axis scores.",
                "input_schema": {
                    "type": "object",
                    "properties": {
                        "results": {
                            "type": "array",
                            "items": {
                                "type": "object",
                                "properties": {
                                    "story_id": {"type": "string"},
                                    "temporal_impact": {"type": "number"},
                                    "intellectual_novelty": {"type": "number"},
                                    "renaissance_breadth": {"type": "number"},
                                    "actionable_wisdom": {"type": "number"},
                                    "source_authority": {"type": "number"},
                                    "signal_clarity": {"type": "number"},
                                    "transformative_potential": {"type": "number"},
                                    "one_line_judgment": {"type": "string"}
                                },
                                "required": ["story_id", "temporal_impact", "intellectual_novelty", 
                                           "renaissance_breadth", "actionable_wisdom", "source_authority",
                                           "signal_clarity", "transformative_potential", "one_line_judgment"]
                            }
                        }
                    },
                    "required": ["results"]
                }
            }
        ]
        tool_choice = {"type": "tool", "name": "return_ranking"}
        # Increase token limit for ranking many papers (30 papers * ~150 tokens each = ~4500 tokens)
        max_tokens = 8192 if len(enhanced_stories) > 15 else 4096
        resp = await self._call_gemini(messages=messages, max_tokens=max_tokens, tools=tools, tool_choice=tool_choice)
        tool = self._extract_tool_call(resp)
        if tool is None:
            # single retry enforcing function again with same token limit
            resp = await self._call_gemini(messages=messages, max_tokens=max_tokens, tools=tools, tool_choice=tool_choice)
            tool = self._extract_tool_call(resp)

        data: List[Dict[str, Any]] = []
        if tool is not None:
            try:
                args = json.loads(tool["function"]["arguments"]) or {}
                data = args.get("results") or []
            except Exception as e:
                raise AIServiceError(f"Failed to parse ranking tool arguments: {e}") from e
        else:
            # Fallback: parse JSON array from assistant text (unit-test friendly)
            text_content = self._extract_text_content(resp)
            if not text_content:
                raise AIServiceError("Expected tool call 'return_ranking' not found")
            try:
                parsed = json.loads(text_content)
                if isinstance(parsed, list):
                    data = parsed
                elif isinstance(parsed, dict) and isinstance(parsed.get("results"), list):
                    data = parsed["results"]
                else:
                    raise ValueError("Unexpected JSON shape for ranking results")
            except Exception as e:
                raise AIServiceError(f"Failed to parse ranking results JSON: {e}") from e
        try:
            results = []
            for item in data:
                # Fix common typos in field names that Gemini might make
                # Map of typo -> correct field name
                field_corrections = {
                    'intellectual_novelance': 'intellectual_novelty',  # Common typo
                    'intellectual_novely': 'intellectual_novelty',     # Another possible typo
                    'intelectual_novelty': 'intellectual_novelty',     # Missing 'l'
                    'transformative_potencial': 'transformative_potential',  # Spanish-influenced typo
                    'actionable_wisdow': 'actionable_wisdom',          # Typo in wisdom
                    'actionable_wisdon': 'actionable_wisdom',          # Another wisdom typo
                    'source_autorithy': 'source_authority',            # Authority typo
                    'source_autority': 'source_authority',             # Authority typo
                    'signal_clarty': 'signal_clarity',                 # Clarity typo
                    'rennaissance_breadth': 'renaissance_breadth',     # Double n typo
                    'renaisance_breadth': 'renaissance_breadth',       # Missing s typo
                }
                
                # Apply corrections to the item dictionary
                corrected_item = {}
                for key, value in item.items():
                    # Check if this key is a known typo
                    corrected_key = field_corrections.get(key, key)
                    if corrected_key != key:
                        self.logger.warning(f"Correcting typo in AI response: '{key}' -> '{corrected_key}'")
                    corrected_item[corrected_key] = value
                
                result = RankingResult(**corrected_item)
                # Calculate weighted total score based on the 7 axes
                result.total = (
                    result.temporal_impact * 0.25 +
                    result.intellectual_novelty * 0.20 +
                    result.renaissance_breadth * 0.15 +
                    result.actionable_wisdom * 0.15 +
                    result.source_authority * 0.10 +
                    result.signal_clarity * 0.10 +
                    result.transformative_potential * 0.05
                )
                results.append(result)
        except TypeError as e:
            raise AIServiceError(f"Invalid ranking fields: {e}") from e
        results.sort(key=lambda r: r.total, reverse=True)
        
        # Debug logging for research papers to track coverage
        if section == "research_papers":
            expected_ids = [str(i+1) for i in range(len(stories))]
            returned_story_ids = [r.story_id for r in results]
            missing_ids = [id for id in expected_ids if id not in returned_story_ids]
            self.logger.info(f"AI Service: Returned rankings for {len(returned_story_ids)}/{len(stories)} papers")
            if missing_ids:
                self.logger.warning(f"AI Service: Missing rankings for story IDs: {missing_ids[:10]}{'...' if len(missing_ids) > 10 else ''}")
                # Log token usage info
                self.logger.info(f"AI Service: Used max_tokens={max_tokens} for {len(stories)} papers")
        
        return results

    async def editorial_deduplication(self, new_item: Dict, similar_items: List[Dict]) -> EditorialDecision:
        # Build a readable summary list for templates that aren't loop-aware
        similar_str = "\n".join(
            [
                f"- Headline: {s.get('headline', '')} | Source: {s.get('source', '')} | Similarity: {s.get('similarity', 0)} | Days Ago: {s.get('days_ago', 'N/A')}"
                for s in similar_items
            ]
        )
        context = {
            "new_item": new_item,
            "similar_items": similar_items,
            "similar_items_str": similar_str,
        }
        messages = self._format_prompt("editorial_deduplication", context)
        tools = [
            {
                "type": "custom",
                "name": "return_editorial_decision",
                "description": "Return editorial deduplication decision.",
                "input_schema": {
                    "type": "object",
                    "properties": {
                        "decision": {"type": "string", "enum": ["keep", "filter", "follow_up"]},
                        "reason": {"type": "string"},
                        "confidence": {"type": "number"},
                        "reader_value": {"type": "string"},
                        "editorial_note": {"type": ["string", "null"]}
                    },
                    "required": ["decision", "reason", "confidence", "reader_value"]
                }
            }
        ]
        tool_choice = {"type": "tool", "name": "return_editorial_decision"}
        resp = await self._call_gemini(messages=messages, max_tokens=2048, tools=tools, tool_choice=tool_choice)
        tool = self._extract_tool_call(resp)
        if tool is None:
            resp = await self._call_gemini(messages=messages, max_tokens=2048, tools=tools, tool_choice=tool_choice)
            tool = self._extract_tool_call(resp)

        if tool is not None:
            try:
                data = json.loads(tool["function"]["arguments"]) or {}
                return EditorialDecision(**data)
            except Exception as e:
                raise AIServiceError(f"Failed to parse editorial decision: {e}") from e
        else:
            # Fallback: parse assistant text JSON
            text_content = self._extract_text_content(resp)
            if not text_content:
                raise AIServiceError("Expected tool call 'return_editorial_decision' not found")
            try:
                data = json.loads(text_content) or {}
                return EditorialDecision(**data)
            except Exception as e:
                raise AIServiceError(f"Failed to parse editorial decision JSON: {e}") from e

    async def summarize_section(self, section: str, items: List[Dict]) -> str:
        context = {"section": section, "items": items, "items_json": json.dumps(items)}
        messages = self._format_prompt("gpt5_renaissance_summary", context)
        resp = await self._call_gemini(
            messages=messages,
            max_tokens=3000,
        )
        return self._extract_text_content(resp)

    async def find_golden_thread(self, all_content: Dict[str, List]) -> Optional[str]:
        context = {"all_content": all_content, "all_content_json": json.dumps(all_content)}
        messages = self._format_prompt("gpt5_golden_thread", context)
        function = types.FunctionDeclaration(
            name="return_golden_thread",
            description="Return golden thread summary.",
            parameters=types.Schema(
                type='OBJECT',
                properties={
                    'thread': types.Schema(
                        type='STRING',
                        description='The golden thread insight connecting stories'
                    ),
                    'confidence': types.Schema(
                        type='NUMBER',
                        description='Confidence score for the thread (0.0-1.0)'
                    )
                },
                required=['thread', 'confidence']
            )
        )
        tools = [types.Tool(function_declarations=[function])]
        tool_choice = {"type": "tool", "name": "return_golden_thread"}
        resp = await self._call_gemini(messages=messages, max_tokens=2048, tools=tools, tool_choice=tool_choice)
        tool = self._extract_tool_call(resp)
        if tool is None:
            resp = await self._call_gemini(messages=messages, max_tokens=2048, tools=tools, tool_choice=tool_choice)
            tool = self._extract_tool_call(resp)
        if tool is not None:
            try:
                data = json.loads(tool["function"]["arguments"]) or {}
                thread = data.get("thread")
                confidence = float(data.get("confidence", 0))

                # CRITICAL: Validate Golden Thread length (must be 150-200 words / 400+ chars)
                if thread:
                    thread_length = len(thread)
                    word_count = len(thread.split())

                    # STRICT REJECTION: Threads shorter than 400 chars are rejected entirely
                    if thread_length < 400:  # ~150 words minimum
                        self.logger.error(
                            f"❌ Golden Thread REJECTED: {thread_length} chars ({word_count} words). "
                            f"Required: 400+ chars (150-200 words). "
                            f"This is too short to provide genuine signal extraction."
                        )
                        return None  # Reject short threads completely
                    elif thread_length < 600:  # ~200 words target
                        self.logger.info(
                            f"✅ Golden Thread length acceptable: {thread_length} chars ({word_count} words)"
                        )
                    else:
                        self.logger.info(
                            f"✅ Golden Thread length excellent: {thread_length} chars ({word_count} words)"
                        )

                return thread if (thread and confidence >= 0.7) else None
            except Exception:
                return None
        # Fallback: parse assistant text JSON
        text_content = self._extract_text_content(resp)
        try:
            data = json.loads(text_content) if text_content else {}
            thread = data.get("thread")
            confidence = float(data.get("confidence", 0))

            # CRITICAL: Validate Golden Thread length (must be 150-200 words / 400+ chars)
            if thread:
                thread_length = len(thread)
                word_count = len(thread.split())

                # STRICT REJECTION: Threads shorter than 400 chars are rejected entirely
                if thread_length < 400:  # ~150 words minimum
                    self.logger.error(
                        f"❌ Golden Thread REJECTED: {thread_length} chars ({word_count} words). "
                        f"Required: 400+ chars (150-200 words). "
                        f"This is too short to provide genuine signal extraction."
                    )
                    return None  # Reject short threads completely
                elif thread_length < 600:  # ~200 words minimum
                    self.logger.info(
                        f"✅ Golden Thread length acceptable: {thread_length} chars ({word_count} words)"
                    )
                else:
                    self.logger.info(
                        f"✅ Golden Thread length excellent: {thread_length} chars ({word_count} words)"
                    )

            # Enforce higher bar to avoid forced, low-quality threads
            return thread if (thread and confidence >= 0.8) else None
        except Exception:
            return None

    async def generate_delightful_surprise(
        self,
        newsletter_content: Dict,
        date: datetime,
        historical_events: List[str],
    ) -> Optional[Dict]:
        context = {
            "newsletter_content": newsletter_content,
            "date": date.isoformat(),
            "historical_events": historical_events,
        }
        messages = self._format_prompt("gpt5_serendipity_engine", context)
        tools = [
            {
                "type": "custom",
                "name": "return_delightful_surprise",
                "description": "Return delightful surprise block.",
                "input_schema": {
                    "type": "object",
                    "properties": {
                        "type": {"type": "string"},
                        "content": {"type": "string"},
                        "source": {"type": ["string", "null"]}
                    },
                    "required": ["type", "content"]
                }
            }
        ]
        tool_choice = {"type": "tool", "name": "return_delightful_surprise"}
        resp = await self._call_gemini(messages=messages, max_tokens=4096, tools=tools, tool_choice=tool_choice)
        tool = self._extract_tool_call(resp)
        if tool is None:
            resp = await self._call_gemini(messages=messages, max_tokens=4096, tools=tools, tool_choice=tool_choice)
            tool = self._extract_tool_call(resp)
        if tool is not None:
            try:
                return json.loads(tool["function"]["arguments"]) or {}
            except Exception as e:
                raise AIServiceError(f"Failed to parse delightful surprise JSON: {e}") from e
        # Fallback: parse assistant text JSON (must be strict JSON per tests)
        text_content = self._extract_text_content(resp)
        try:
            return json.loads(text_content)
        except Exception as e:
            raise AIServiceError("Expected tool call or strict JSON for delightful surprise, but got invalid text") from e


    async def generate_summary(self, payload: Dict[str, Any]) -> Dict[str, Any]:
        """
        Generate a one-sentence summary with confidence via tool-calling.
        Expects payload containing: headline, content, url, source, section, voice, constraints, prompt
        Returns: {"summary": str, "confidence": float, "content_quality": Dict, "generation_mode": str}
        """
        headline = payload.get("headline", "")
        content = payload.get("content", "")
        source = payload.get("source", "")
        url = payload.get("url", "")
        section = payload.get("section", "")
        voice = payload.get("voice", "")
        prompt_hint = payload.get("prompt", "")

        # Content Quality Assessment
        content_quality = self._assess_content_quality(headline, content, source)

        # Enhanced logging with quality metrics
        self.logger.info(f"📊 Summary generation for: {headline[:50]}... (source: {source})")
        self.logger.info(f"📊 Content Quality: {content_quality['quality_category']} - "
                        f"Content: {len(content)} chars, Headline: {len(headline)} chars, "
                        f"Ratio: {content_quality['content_to_headline_ratio']:.1f}")

        content = content.strip()

        # Determine generation mode and content processing
        generation_mode, processed_content = self._determine_generation_mode(headline, content, content_quality)

        self.logger.info(f"🎯 Generation mode: {generation_mode}")

        # Log content quality statistics for tracking
        self._log_content_quality_stats(content_quality, generation_mode, source, section)

        # Generate prompts based on determined mode
        system_text, user_text = self._generate_mode_specific_prompts(
            generation_mode, headline, processed_content, source, url, section, voice, prompt_hint
        )
        messages = [
            {"role": "system", "content": system_text},
            {"role": "user", "content": user_text},
        ]
        tools = [
            {
                "type": "custom",
                "name": "return_summary",
                "description": "Return a one-sentence summary and confidence",
                "input_schema": {
                    "type": "object",
                    "properties": {
                        "summary": {"type": "string"},
                        "confidence": {"type": "number"}
                    },
                    "required": ["summary", "confidence"]
                }
            }
        ]
        tool_choice = {"type": "tool", "name": "return_summary"}

<<<<<<< HEAD
        # Try AI generation with multiple fallback strategies
        for attempt in range(3):  # Up to 3 attempts
            try:
                self.logger.debug(f"Summary generation attempt {attempt + 1} for: {headline[:30]}...")

                resp = await self._call_gemini(messages=messages, max_tokens=1024, tools=tools, tool_choice=tool_choice)

                # Log the response structure for debugging
                self.logger.debug(f"AI response keys: {list(resp.keys()) if isinstance(resp, dict) else 'Not a dict'}")

                # Check if we got a text response instead of tool call (indicates error)
                text_response = self._extract_text_content(resp)
                if text_response and any(error_word in text_response.lower() for error_word in ["cannot", "sorry", "unable", "error"]):
                    self.logger.warning(f"AI returned error message: {text_response[:200]}...")
                    if attempt < 2:  # Try again on first two attempts
                        continue
                    return self._create_fallback_summary(headline, "AI declined to summarize", 0.3)

=======
        try:
            resp = await self._call_gemini(messages=messages, max_tokens=1024, tools=tools, tool_choice=tool_choice)

            # Check if we got a text response instead of tool call (indicates error)
            text_response = self._extract_text_content(resp)
            if text_response and ("cannot" in text_response.lower() or "sorry" in text_response.lower() or "unable" in text_response.lower()):
                self.logger.warning(f"AI returned error message instead of tool call: {text_response[:200]}...")
                return {
                    "summary": f"{headline.strip()}",
                    "confidence": 0.3
                }

            tool = self._extract_tool_call(resp)
            if tool is None:
                # Retry once with enhanced prompt
                enhanced_system = (
                    "You are the Renaissance editor. Write exactly one brilliant, factual sentence (25-40 words). "
                    "No markdown, no bullets, no code. Use clear, vivid language. "
                    "CRITICAL: You MUST call the return_summary function with your summary and confidence."
                )
                messages[0]["content"] = enhanced_system
                resp = await self._call_gemini(messages=messages, max_tokens=1024, tools=tools, tool_choice=tool_choice)
>>>>>>> 647f74b0
                tool = self._extract_tool_call(resp)
                if tool is None:
                    self.logger.warning(f"No tool call found in attempt {attempt + 1}")
                    if attempt == 0:
                        # First retry with enhanced prompt
                        enhanced_system = (
                            "You are the Renaissance editor. Write exactly one brilliant, factual sentence (25-40 words). "
                            "No markdown, no bullets, no code. Use clear, vivid language. "
                            "CRITICAL: You MUST call the return_summary function with your summary and confidence."
                        )
                        messages[0]["content"] = enhanced_system
                        continue
                    elif attempt == 1:
                        # Second retry with simpler prompt
                        messages[0]["content"] = "Create a concise one-sentence summary. Use the return_summary function."
                        messages[1]["content"] = f"Summarize: {headline}\n\nContent: {content[:500]}..."
                        continue
                    else:
                        # Final attempt failed
                        self.logger.error("All attempts to get tool call failed")
                        return self._create_fallback_summary(headline, "Tool call extraction failed", 0.2)

                # Successfully got a tool call, try to parse it
                try:
                    data = json.loads(tool["function"]["arguments"]) or {}
                    summary = data.get("summary", "").strip()
                    confidence = float(data.get("confidence", 0.0))

                    # Validate summary quality
                    if not summary:
                        self.logger.warning(f"AI returned empty summary")
                        if attempt < 2:
                            continue
                        return self._create_fallback_summary(headline, "Empty AI response", 0.3)

                    if len(summary.split()) < 3:
                        self.logger.warning(f"AI returned very short summary: '{summary}'")
                        if attempt < 2:
                            continue
                        return self._create_fallback_summary(headline, "AI summary too short", 0.4)

                    # CRITICAL: Ensure summary is complete and not truncated
                    # Check for common truncation patterns
                    if summary.endswith('...') or summary.endswith('…'):
                        self.logger.warning(f"Summary appears truncated: {summary}")
                    
                    # Ensure summary doesn't get cut off mid-sentence
                    if len(summary.split()) < 5:
                        self.logger.warning(f"Summary suspiciously short ({len(summary.split())} words): {summary}")
                    
                    # Success! Return the generated summary with quality metrics
                    # Adjust confidence based on generation mode and content quality
                    final_confidence = self._calculate_final_confidence(
                        confidence, generation_mode, content_quality, len(summary.split())
                    )

                    # Validate summary quality
                    summary_validation = self._validate_summary_quality(summary, headline, generation_mode)

                    self.logger.info(f"✅ Generated {generation_mode} summary: {summary[:100]}... "
                                   f"(confidence: {final_confidence:.2f}, validation: {summary_validation['quality_score']:.2f}, length: {len(summary)} chars)")

                    return self._create_enhanced_response(
                        summary, final_confidence, content_quality, generation_mode, summary_validation
                    )

                except Exception as e:
                    self.logger.warning(f"Failed to parse summary result on attempt {attempt + 1}: {e}")
                    if attempt < 2:
                        continue
                    return self._create_fallback_summary(headline, "Failed to parse AI response", 0.3)

            except Exception as e:
                self.logger.error(f"Error in generate_summary attempt {attempt + 1}: {e}")
                if attempt < 2:
                    continue
                return self._create_fallback_summary(headline, f"AI service error: {str(e)[:50]}", 0.2)

        # Should never reach here, but just in case
        fallback_reason = "All attempts exhausted"
        fallback_confidence = 0.1 if generation_mode == "content_based" else 0.5
        return self._create_fallback_summary(headline, fallback_reason, fallback_confidence)

    def _create_enhanced_response(self, summary: str, confidence: float,
                                content_quality: Dict[str, Any], generation_mode: str,
                                summary_validation: Dict[str, Any]) -> Dict[str, Any]:
        """Create a standardized enhanced response with all fields."""
        return {
            "summary": summary,                        # Core field - always present
            "confidence": confidence,                  # Core field - always present
            "content_quality": content_quality or {},  # Enhancement - optional
            "generation_mode": generation_mode or "unknown",  # Enhancement - optional
            "summary_validation": summary_validation or {}  # Enhancement - optional
        }

    def _create_fallback_summary(self, headline: str, reason: str, confidence: float,
                                content_quality: Dict[str, Any] = None, generation_mode: str = "fallback") -> Dict[str, Any]:
        """
        Create a fallback summary when AI generation fails.

        Args:
            headline: The article headline
            reason: Why we're falling back (for logging)
            confidence: Confidence score for the fallback
            content_quality: Content quality assessment
            generation_mode: The attempted generation mode

        Returns:
            Dict with summary, confidence, and quality metrics
        """
        # Clean up the headline for use as a summary
        clean_headline = headline.strip()
        if not clean_headline:
            clean_headline = "Article summary unavailable"

        # Create a more informative fallback than just the headline
        # Try to make it sound like a proper summary sentence
        if len(clean_headline.split()) <= 3:
            # Very short headline, add some context
            fallback_summary = f"{clean_headline}."
        elif clean_headline.endswith('.'):
            # Already ends with period
            fallback_summary = clean_headline
        else:
            # Add period to make it a complete sentence
            fallback_summary = f"{clean_headline}."

        self.logger.warning(f"🔄 Created fallback summary: '{fallback_summary}' (reason: {reason})")

        # Create default content quality if not provided (for backward compatibility)
        if content_quality is None:
            content_quality = {
                "headline_length": len(headline),
                "content_length": 0,
                "content_to_headline_ratio": 0.0,
                "quality_category": "no_content",
                "is_content_duplicate": False,
                "source_reliability": "unknown",
                "has_meaningful_content": False
            }

        # Create minimal validation for fallback
        summary_validation = {
            "quality_score": 0.3,  # Low quality for fallbacks
            "is_headline_paraphrase": True,
            "content_utilization": "headline_only",
            "issues": [reason, "fallback_generation"]
        }

        return self._create_enhanced_response(
            fallback_summary, confidence, content_quality, f"fallback_{generation_mode}", summary_validation
        )

    def _calculate_adaptive_temporal_factor(self, published_date: str, section: str) -> float:
        """
        Calculate adaptive temporal decay factor based on section-specific requirements.
        
        Args:
            published_date: ISO format date string
            section: Newsletter section
            
        Returns:
            float: Temporal relevance factor (0.0-1.0)
        """
        try:
            from datetime import datetime
            if not published_date:
                return 0.5  # Default for unknown dates
                
            pub_dt = datetime.fromisoformat(published_date.replace('Z', '+00:00'))
            now = datetime.now()
            hours_old = (now - pub_dt).total_seconds() / 3600
            
            # Section-specific temporal decay parameters
            decay_params = {
                "breaking_news": {
                    "half_life_hours": 6,    # Very fast decay for breaking news
                    "min_factor": 0.1,       # Steep penalty for old breaking news
                    "peak_hours": 2,         # Peak relevance within 2 hours
                    "grace_period": 24       # Still relevant within 24 hours
                },
                "business": {
                    "half_life_hours": 48,   # Moderate decay for business news
                    "min_factor": 0.3,       # Business stories age better
                    "peak_hours": 8,         # Peak relevance within 8 hours
                    "grace_period": 72       # Relevant for 3 days
                },
                "tech_science": {
                    "half_life_hours": 168,  # Slow decay for tech/science (1 week)
                    "min_factor": 0.6,       # Tech discoveries stay relevant longer
                    "peak_hours": 24,        # Peak within 24 hours
                    "grace_period": 336      # Relevant for 2 weeks
                },
                "research_papers": {
                    "half_life_hours": 720,  # Very slow decay (1 month)
                    "min_factor": 0.8,       # Research stays relevant
                    "peak_hours": 72,        # Peak within 3 days
                    "grace_period": 2160     # Relevant for 3 months
                },
                "startup": {
                    "half_life_hours": 240,  # Moderate-slow decay (10 days)
                    "min_factor": 0.4,       # Startup advice ages moderately
                    "peak_hours": 48,        # Peak within 2 days  
                    "grace_period": 336      # Relevant for 2 weeks
                },
                "politics": {
                    "half_life_hours": 72,   # Fast decay for politics
                    "min_factor": 0.2,       # Political news becomes stale quickly
                    "peak_hours": 12,        # Peak within 12 hours
                    "grace_period": 120      # Relevant for 5 days
                },
                "local": {
                    "half_life_hours": 96,   # Moderate decay for local news
                    "min_factor": 0.3,       # Local news has lasting community impact
                    "peak_hours": 24,        # Peak within 24 hours
                    "grace_period": 168      # Relevant for 1 week
                },
                "miscellaneous": {
                    "half_life_hours": 336,  # Slow decay for Renaissance topics
                    "min_factor": 0.5,       # Intellectual content stays relevant
                    "peak_hours": 72,        # Peak within 3 days
                    "grace_period": 672      # Relevant for 4 weeks
                }
            }
            
            params = decay_params.get(section, decay_params["miscellaneous"])
            
            # Calculate temporal factor using sophisticated decay model
            if hours_old <= params["peak_hours"]:
                # Peak relevance period - linear increase to 1.0
                factor = 0.8 + (0.2 * (1 - hours_old / params["peak_hours"]))
            elif hours_old <= params["grace_period"]:
                # Grace period - exponential decay but not too steep
                decay_rate = 0.693 / params["half_life_hours"]  # ln(2) / half_life
                factor = max(params["min_factor"], 0.8 * (1 - decay_rate * (hours_old - params["peak_hours"]) / 24))
            else:
                # Beyond grace period - apply minimum factor with slight decay
                factor = max(0.1, params["min_factor"] * (params["grace_period"] / hours_old))
            
            return min(1.0, max(0.1, factor))
            
        except Exception:
            return 0.5  # Fallback for parsing errors

    def _get_section_ranking_additions(self, section: str) -> str:
        """Get section-specific prompt additions for ranking with adaptive temporal guidance."""
        section_prompts = {
            "breaking_news": """
BREAKING NEWS CRITERIA:
Focus on historically significant events:
- Events with long-term global impact
- Major geopolitical developments affecting millions
- Policy decisions with lasting consequences
- Prioritize TEMPORAL IMPACT - lasting significance over momentary attention
- Prioritize SIGNAL CLARITY - verified facts, not speculation
- Reject: routine political processes, minor incidents, sensationalism
Standard: Will this matter in 6 months?""",
            
            "business": """
BUSINESS CRITERIA:
Focus on strategic industry developments:
- Moves that reshape entire industries
- Capital allocation revealing future trends
- Leadership lessons from proven executives
- Prioritize ACTIONABLE WISDOM - what can leaders learn?
- Prioritize TEMPORAL IMPACT - lasting business implications
- Reject: routine earnings, minor market movements, corporate announcements
Standard: Significant strategic value for decision-makers.""",
            
            "tech_science": """
TECH & SCIENCE CRITERIA:
Focus on breakthrough discoveries:
- Advances that expand what's possible
- Research addressing fundamental questions
- Prioritize INTELLECTUAL NOVELTY - genuinely new knowledge
- Prioritize TRANSFORMATIVE POTENTIAL - field-changing potential
- Scientific rigor and reproducible results
- Reject: incremental improvements, vendor announcements, unsubstantiated claims
Standard: Advances that redefine understanding.""",
            
            "startup": """
STARTUP CRITERIA:
Focus on proven wisdom from builders:
- Tested strategies from successful founders
- Counterintuitive insights backed by experience
- Specific, applicable tactics
- Prioritize ACTIONABLE WISDOM - immediate practical value
- Prioritize TRANSFORMATIVE POTENTIAL - scalable principles
- Evidence-based advice, not theory
- Reject: generic motivation, unproven speculation, promotional content
Standard: Practical value for entrepreneurs.""",
            
            "miscellaneous": """
MISCELLANEOUS CRITERIA (RENAISSANCE BREADTH):
Focus on humanities and liberal arts excellence with intellectual diversity:
- Philosophy, history, literature, art, music, architecture insights
- Cultural criticism and anthropological perspectives
- Human nature, consciousness, health, and ethical explorations
- ACTIVELY PRIORITIZE: Intellectual diversity across humanities disciplines
- ACTIVELY PRIORITIZE: Philosophy, history, culture, health, psychology topics
- ACTIVELY PRIORITIZE: Essays that expand understanding of human experience
- BALANCE is key: Seek variety across philosophy, history, arts, culture, health
- Include profound philosophical takes on modern topics (including tech/AI if deeply insightful)
- Focus on substance and depth rather than excluding topics categorically
Standard: Expands horizons through diverse intellectual pursuits and cultural understanding.""",
            
            "politics": """
POLITICS CRITERIA:
Focus on institutional and policy substance:
- Structural changes to governance systems
- Policy decisions with long-term impact
- Prioritize TEMPORAL IMPACT - lasting institutional effects
- Prioritize SIGNAL CLARITY - factual developments, not speculation
- Governance mechanics over political theater
- Reject: campaign coverage, partisan commentary, polling data
Standard: Governance substance over political process.""",
            
            "research_papers": """
RESEARCH PAPERS CRITERIA:
Focus on significant academic contributions:
- Papers opening new research directions
- Prioritize INTELLECTUAL NOVELTY - genuine knowledge advances
- Prioritize SOURCE AUTHORITY - top-tier journals and conferences
- Cross-disciplinary relevance
- Methodological rigor and reproducibility
- Reject: incremental studies, confirmatory research, poor methodology
Standard: Citeable contributions to knowledge.""",
            
            "local": """
LOCAL CRITERIA:
Focus on community impact:
- Developments affecting daily life in Miami/Cornell
- Infrastructure, education, safety improvements
- Community initiatives with broader applications
- Prioritize SIGNAL CLARITY - factual local developments
- Local lessons with universal principles
- Reject: minor administrative news, routine announcements
Standard: Meaningful impact on community life.""",
            
        }
        
        return section_prompts.get(section, "")

    def _convert_json_schema_to_gemini_schema(self, json_schema: Dict[str, Any]) -> types.Schema:
        """
        Convert a JSON Schema to Gemini's Schema format using new SDK types.

        Returns a types.Schema object compatible with the new Google GenAI library.
        """
        # Type mapping from JSON Schema to Gemini type enums
        type_mapping = {
            'string': types.Type.STRING,
            'number': types.Type.NUMBER,
            'integer': types.Type.INTEGER,
            'boolean': types.Type.BOOLEAN,
            'array': types.Type.ARRAY,
            'object': types.Type.OBJECT,
        }

        def convert_type_enum(schema_type):
            """Convert JSON Schema type to Gemini type enum."""
            if isinstance(schema_type, list):
                # Handle union types like ['string', 'null'] - use the primary (non-null) type
                primary_types = [t for t in schema_type if t != 'null']
                if primary_types:
                    return type_mapping.get(primary_types[0], types.Type.STRING)
                else:
                    return types.Type.STRING  # Default fallback
            else:
                return type_mapping.get(schema_type, types.Type.STRING)

        def convert_schema_recursive(schema):
            """Recursively convert schema structure to types.Schema."""
            if not isinstance(schema, dict):
                return schema

            schema_params = {}

            # Convert type to enum
            if 'type' in schema:
                schema_params['type'] = convert_type_enum(schema['type'])

            # Copy safe fields
            if 'description' in schema:
                schema_params['description'] = schema['description']
            if 'enum' in schema:
                schema_params['enum'] = schema['enum']

            # Handle properties for objects
            if 'properties' in schema:
                converted_properties = {}
                for prop_name, prop_schema in schema['properties'].items():
                    converted_properties[prop_name] = convert_schema_recursive(prop_schema)
                schema_params['properties'] = converted_properties

            # Handle required fields
            if 'required' in schema:
                schema_params['required'] = schema['required']

            # Handle array items
            if 'items' in schema:
                schema_params['items'] = convert_schema_recursive(schema['items'])

            return types.Schema(**schema_params)

        try:
            # Convert the schema using the recursive converter
            converted = convert_schema_recursive(json_schema)
            return converted

        except Exception as e:
            # Robust fallback: create a minimal schema that always works
            self.logger.warning(f"Schema conversion failed, using minimal fallback: {e}")
            return types.Schema(
                type=types.Type.OBJECT,
                description='Function parameters',
                properties={}
            )

    async def _call_gemini(
        self,
        messages: List[Dict],
        max_tokens: int = 4096,
        response_format: Optional[Dict] = None,
        tools: Optional[List[Dict]] = None,
        tool_choice: Optional[Dict] = None,
    ) -> Dict[str, Any]:
        """
        Call Google Gemini API.
        Uses the Google GenAI Python SDK for proper API interaction.
        """
        try:
            # Convert messages format - Gemini uses system instructions and contents
            system_instruction = None
            contents = []

            for msg in messages:
                if msg.get("role") == "system":
                    system_instruction = msg["content"]
                else:
                    # Gemini expects contents as strings or objects
                    contents.append(msg["content"])

            # Build the configuration using new SDK types
            config_params = {
                "max_output_tokens": max_tokens,
                "temperature": 0.3,  # Default temperature, can be made configurable
            }

            if system_instruction:
                config_params["system_instruction"] = system_instruction

            # Convert tools to Gemini format
            gemini_tools = None
            if tools:
                function_declarations = []
                for tool in tools:
                    # Handle both old dict format and new types.Tool format
                    if isinstance(tool, types.Tool):
                        # Tool is already in the new format, use it directly
                        if not gemini_tools:
                            gemini_tools = []
                        gemini_tools.append(tool)
                    elif isinstance(tool, dict) and tool.get("type") == "custom":
                        # Convert old custom tool to Gemini function declaration format
                        function_declaration = types.FunctionDeclaration(
                            name=tool["name"],
                            description=tool["description"],
                            parameters_json_schema=tool["input_schema"]
                        )
                        function_declarations.append(function_declaration)

                # If we converted any old-format tools, create Tool objects for them
                if function_declarations:
                    if not gemini_tools:
                        gemini_tools = []
                    gemini_tools.append(types.Tool(function_declarations=function_declarations))

                # Set tools and config if we have any tools
                if gemini_tools:
                    config_params["tools"] = gemini_tools

                    # CRITICAL: Disable automatic function calling to get function_calls in response
                    config_params["automatic_function_calling"] = types.AutomaticFunctionCallingConfig(
                        disable=True
                    )

                    # Handle tool choice (function calling mode)
                    if tool_choice and tool_choice.get("type") == "tool":
                        # Force function calling - use tool_config with ANY mode
                        config_params["tool_config"] = types.ToolConfig(
                            function_calling_config=types.FunctionCallingConfig(mode="ANY")
                        )

            config = types.GenerateContentConfig(**config_params)

            # Call the Gemini API (async) using new client pattern with timeout protection
            try:
                response = await asyncio.wait_for(
                    self.client.aio.models.generate_content(
                        model=self.model,
                        contents=contents,
                        config=config
                    ),
                    timeout=180.0  # 180 second (3 minute) timeout for Gemini API calls
                )
            except asyncio.TimeoutError:
                self.logger.error(f"Gemini API call timed out after 180 seconds")
                raise AIServiceError("Gemini API call timed out after 180 seconds")

            # Convert response to format expected by our code
            usage_meta = getattr(response, 'usage_metadata', None)
            result = {
                "id": "gemini_response",  # Gemini doesn't provide ID
                "model": self.model,
                "usage": {
                    "input_tokens": getattr(usage_meta, 'prompt_token_count', 0) if usage_meta else 0,
                    "output_tokens": getattr(usage_meta, 'candidates_token_count', 0) if usage_meta else 0,
                    "total_tokens": getattr(usage_meta, 'total_token_count', 0) if usage_meta else 0,
                },
                "stop_reason": "stop",  # Default stop reason
            }

            # Handle content and function calls using new SDK response format
            tool_calls = []
            text_content = ""

            # Check for function calls using the correct new SDK pattern
            # Debug logging for response structure
            self.logger.debug(f"Response has function_calls attribute: {hasattr(response, 'function_calls')}")
            if hasattr(response, 'function_calls'):
                self.logger.debug(f"Function calls found: {response.function_calls}")
                self.logger.debug(f"Function calls type: {type(response.function_calls)}")
                if response.function_calls:
                    self.logger.debug(f"First function call: {response.function_calls[0]}")
                    self.logger.debug(f"First function call type: {type(response.function_calls[0])}")

            # Handle both response.function_calls formats: FunctionCall objects vs wrapped objects
            if hasattr(response, 'function_calls') and response.function_calls:
                self.logger.debug(f"Found {len(response.function_calls)} function calls in response")
                for function_call_part in response.function_calls:
                    try:
                        # Check if this is a direct FunctionCall object or a wrapper
                        if hasattr(function_call_part, 'function_call'):
                            # Wrapper format: response.function_calls[0].function_call.args
                            function_call = function_call_part.function_call
                            function_name = function_call_part.name
                        else:
                            # Direct FunctionCall format: response.function_calls[0].args
                            function_call = function_call_part
                            function_name = function_call_part.name

                        # Extract arguments using the correct pattern from Context7 docs
                        if hasattr(function_call, 'args') and function_call.args:
                            # Convert protobuf struct to dictionary
                            args_dict = dict(function_call.args)
                            arguments_json = json.dumps(args_dict)
                        else:
                            arguments_json = "{}"

                        tool_calls.append({
                            "type": "custom",
                            "function": {
                                "name": function_name,
                                "arguments": arguments_json,
                            }
                        })

                        self.logger.debug(f"Successfully parsed function call: {function_name} with args: {arguments_json}")

                    except Exception as e:
                        self.logger.error(f"Failed to parse function call: {e}")
                        # Log the structure for debugging
                        self.logger.debug(f"Function call part type: {type(function_call_part)}")
                        self.logger.debug(f"Function call part attributes: {dir(function_call_part)[:10]}...")  # Truncate long list

            # Fallback: Check for function calls in candidates (alternative format)
            if not tool_calls and response.candidates and len(response.candidates) > 0:
                candidate = response.candidates[0]
                if (hasattr(candidate, 'content') and
                    candidate.content and
                    hasattr(candidate.content, 'parts') and
                    candidate.content.parts):

                    for part in candidate.content.parts:
                        if hasattr(part, 'function_call') and part.function_call:
                            try:
                                func_call = part.function_call
                                # Try to extract arguments from part-level function call
                                if hasattr(func_call, 'args') and func_call.args:
                                    args_dict = dict(func_call.args)
                                    arguments_json = json.dumps(args_dict)
                                else:
                                    arguments_json = "{}"

                                tool_calls.append({
                                    "type": "custom",
                                    "function": {
                                        "name": func_call.name if hasattr(func_call, 'name') else 'unknown_function',
                                        "arguments": arguments_json,
                                    }
                                })

                                self.logger.debug(f"Parsed function call from candidate part: {func_call.name}")

                            except Exception as e:
                                self.logger.error(f"Failed to parse function call from candidate part: {e}")

            # Check for text content - handle error when function call is present
            try:
<<<<<<< HEAD
                if hasattr(response, 'text'):
=======
                if hasattr(response, 'text') and response.text:
>>>>>>> 647f74b0
                    text_content = response.text
            except ValueError as e:
                # When function calls are present, accessing response.text throws ValueError
                self.logger.debug(f"Could not access response.text (function call present): {e}")
                text_content = ""

            # If no text content from response.text, try candidates
            if not text_content and response.candidates and len(response.candidates) > 0:
                candidate = response.candidates[0]
                if (hasattr(candidate, 'content') and
                    candidate.content and
                    hasattr(candidate.content, 'parts') and
                    candidate.content.parts):

                    for part in candidate.content.parts:
                        if hasattr(part, 'text') and part.text:
                            text_content = part.text
                            break

            # Add tool calls if present
            if tool_calls:
                result["tool_calls"] = tool_calls

            # Add text content if present
            if text_content:
                result["output_text"] = text_content
                # Also add in choices format for compatibility
                result["choices"] = [{
                    "message": {
                        "content": text_content,
                        "tool_calls": tool_calls if tool_calls else None
                    }
                }]

            return result

        except Exception as e:
            self.logger.error(f"Error calling Gemini API: {e}")
            raise AIServiceError(f"Failed to call Gemini API: {e}")

    def _format_prompt(self, prompt_key: str, context: Dict[str, Any]) -> List[Dict]:
        """Construct messages array from prompt templates and context (plain text content)."""
        cfg = self.prompts.get(prompt_key)
        if not cfg:
            # Fallback minimal prompt for generic interactions/tests
            master_persona = self.prompts.get("master_persona", "")
            system_text = master_persona or "You are a helpful assistant."
            user_text = json.dumps(context, ensure_ascii=False) if context else ""
            return [
                {"role": "system", "content": system_text},
                {"role": "user", "content": user_text},
            ]

        master_persona = self.prompts.get("master_persona", "")

        # Choose fields based on prompt type
        system_part = cfg.get("system") or cfg.get("system_base") or ""
        template = cfg.get("template") or cfg.get("analysis_template") or ""

        system_text = (master_persona + "\n" + system_part).strip()

        try:
            user_text = template.format(**context)
        except Exception:
            # If format fails (e.g., complex structures), fall back to JSON injection
            user_text = template + "\n\nContext JSON:\n" + json.dumps(context, ensure_ascii=False)

        return [
            {"role": "system", "content": system_text},
            {"role": "user", "content": user_text},
        ]

    def _extract_text_content(self, resp: Dict[str, Any]) -> str:
        """Extract assistant text from Gemini response format."""
        if not isinstance(resp, dict):
            return ""
        
        # Log the full response structure for debugging
        self.logger.debug(f"Full Gemini response structure: {json.dumps(resp, indent=2)[:1000]}...")
        
        # Direct output_text field
        if "output_text" in resp and isinstance(resp["output_text"], str):
            self.logger.debug(f"Found output_text field: {resp['output_text'][:200]}...")
            return resp["output_text"]
        
        # JSON output field
        if "output_json" in resp:
            # If it's already a string, return it
            if isinstance(resp["output_json"], str):
                self.logger.debug(f"Found output_json string: {resp['output_json'][:200]}...")
                return resp["output_json"]
            # If it's a dict/object, stringify it
            elif isinstance(resp["output_json"], (dict, list)):
                json_str = json.dumps(resp["output_json"], ensure_ascii=False)
                self.logger.debug(f"Found output_json object, stringified: {json_str[:200]}...")
                return json_str
        
        # Standard message format: choices[0].message.content
        try:
            content = resp["choices"][0]["message"]["content"]
            if isinstance(content, str):
                return content
            # Some shapes: content may be list of blocks with {type: text, text: ...}
            if isinstance(content, list) and content and isinstance(content[0], dict):
                text_val = content[0].get("text") or content[0].get("content")
                if isinstance(text_val, str):
                    return text_val
        except Exception:
            pass
        
        # Alternative output array format
        try:
            outputs = resp.get("output") or []
            if isinstance(outputs, list) and outputs:
                self.logger.debug(f"Found output array with {len(outputs)} items")
                for i, output_item in enumerate(outputs):
                    if isinstance(output_item, dict):
                        self.logger.debug(f"Output item {i} type: {output_item.get('type')}")
                        # Handle message type outputs
                        if output_item.get("type") == "message":
                            content_arr = output_item.get("content") or []
                            for block in content_arr:
                                if block.get("type") in ("output_text", "text") and isinstance(block.get("text"), str):
                                    self.logger.debug(f"Found text in message block: {block['text'][:200]}...")
                                    return block["text"]
                        # Handle direct content arrays
                        elif output_item.get("content"):
                            content_arr = output_item.get("content") or []
                            for block in content_arr:
                                if block.get("type") in ("output_text", "text") and isinstance(block.get("text"), str):
                                    self.logger.debug(f"Found text in content block: {block['text'][:200]}...")
                                    return block["text"]
                    elif isinstance(output_item, str):
                        self.logger.debug(f"Found direct string in output: {output_item[:200]}...")
                        return output_item
        except Exception as e:
            self.logger.debug(f"Error parsing output array: {e}")
            pass

        # Recursive search for first string value under a 'text' key
        try:
            def find_text(node: Any) -> str:
                if isinstance(node, dict):
                    val = node.get("text")
                    if isinstance(val, str):
                        return val
                    for v in node.values():
                        t = find_text(v)
                        if t:
                            return t
                elif isinstance(node, list):
                    for it in node:
                        t = find_text(it)
                        if t:
                            return t
                return ""
            tval = find_text(resp)
            if isinstance(tval, str) and tval:
                return tval
        except Exception:
            pass
        
        return ""

    def _extract_tool_call(self, resp: Dict[str, Any]) -> Optional[Dict[str, Any]]:
        """
        Extract tool call from Google GenAI SDK response.
        The _call_gemini method already correctly extracts function calls and puts them in resp["tool_calls"].
        """
        # Log the response for debugging
        self.logger.debug(f"Extracting tool call from response...")

        # Check for tool_calls in our properly structured response from _call_gemini
        if "tool_calls" in resp and isinstance(resp["tool_calls"], list) and resp["tool_calls"]:
            tool_call = resp["tool_calls"][0]
            self.logger.debug(f"Found tool call: {tool_call.get('function', {}).get('name', 'unknown')}")
            return tool_call

        # Fallback: Check choices format (compatibility)
        try:
            choices = resp.get("choices") or []
            if choices:
                msg = choices[0].get("message") or {}
                calls = msg.get("tool_calls") or []
                if calls:
                    self.logger.debug(f"Found tool call in choices: {calls[0].get('function', {}).get('name', 'unknown')}")
                    return calls[0]
        except Exception as e:
            self.logger.debug(f"Error checking choices format: {e}")

        self.logger.debug("No tool calls found in response")
        return None

    async def generate_subject_line(self, newsletter_content: Dict[str, Any]) -> str:
        """
        Generate a simple one-sentence summary of today's forecast as the email subject line.

        Args:
            newsletter_content: Complete newsletter content (all sections, headlines, summaries)

        Returns:
            A one-sentence summary of today's forecast
        """
        self.logger.info(f"📧 Generating AI subject line from complete newsletter content")

        # Prepare simplified content for the AI
        simplified_content = {}
        if newsletter_content:
            for section_name, section_data in newsletter_content.items():
                if isinstance(section_data, list) and section_data:
                    # Extract just the headlines for each section
                    headlines = [item.get('headline', '') for item in section_data[:3] if item.get('headline')]
                    if headlines:
                        simplified_content[section_name] = headlines

        context = {
            "newsletter_summary": json.dumps(simplified_content, ensure_ascii=False)
        }

        try:
            messages = self._format_prompt("gpt5_subject_line", context)

            # Use tool-calling for reliable extraction
            function = types.FunctionDeclaration(
                name="return_subject",
                description="Return the email subject line summary",
                parameters=types.Schema(
                    type='OBJECT',
                    properties={
                        'subject': types.Schema(
                            type='STRING',
                            description='The email subject line'
                        )
                    },
                    required=['subject']
                )
            )
            tools = [types.Tool(function_declarations=[function])]
            tool_choice = {"type": "tool", "name": "return_subject"}

            resp = await self._call_gemini(messages=messages, max_tokens=1024, tools=tools, tool_choice=tool_choice)

            # Extract subject from tool call
            tool = self._extract_tool_call(resp)
            if tool:
                try:
                    args = json.loads(tool["function"]["arguments"]) or {}
                    subject = args.get("subject", "").strip()

                    # No character limits - just ensure we got something
                    if subject:
                        self.logger.info(f"✅ Generated AI subject line: {subject}")
                        return subject

                except Exception as e:
                    self.logger.error(f"Failed to parse subject tool arguments: {e}")

            # Retry without tool-calling using a simplified generation, then sanitize
            self.logger.warning("⚠️ AI subject tool-call failed; retrying with simplified prompt")
            resp2 = await self._call_gemini(messages=messages, max_tokens=512)
            candidate = self._extract_text_content(resp2)
            if candidate:
                subject = candidate.strip().splitlines()[0].strip().strip('"')
                # Trim to ~80 chars max to keep concise
                if len(subject) > 80:
                    subject = subject[:80].rstrip()
                if subject:
                    self.logger.info(f"✅ Generated AI subject (retry): {subject}")
                    return subject

            # Final fallback
            self.logger.warning("❌ AI subject generation failed, using fallback")
            return "Today's Fourier Forecast - Your Daily News Summary"

        except Exception as e:
            self.logger.error(f"💥 Subject line generation failed: {e}")
            return "Today's Fourier Forecast - Your Daily News Summary"

    async def generate_morning_greeting(self, date: datetime, newsletter_content: Optional[Dict[str, Any]] = None, golden_thread: Optional[str] = None) -> str:
        """
        Generate an AI-powered inspirational morning greeting that's contextually relevant to the day's content.
        
        Args:
            date: Date for the newsletter
            newsletter_content: Complete newsletter content structure (all sections, headlines, summaries)
            golden_thread: The golden thread connecting today's stories
            
        Returns:
            Inspirational greeting string
        """
        date_str = date.strftime("%A, %B %d, %Y")
        
        self.logger.info(f"🌅 Generating morning greeting for {date_str}")
        self.logger.debug(f"Newsletter content provided: {bool(newsletter_content)}")
        self.logger.debug(f"Golden thread provided: {bool(golden_thread)}")
        
        # Build context with simplified newsletter content (similar to subject line)
        simplified_content = {}
        if newsletter_content:
            for section_name, section_data in newsletter_content.items():
                if isinstance(section_data, list) and section_data:
                    # Extract just the headlines for each section (first 2 items to keep context manageable)
                    headlines = [item.get('headline', '') for item in section_data[:2] if item.get('headline')]
                    if headlines:
                        simplified_content[section_name] = headlines

        context = {
            "date_str": date_str,
            "newsletter_content_json": json.dumps(simplified_content, ensure_ascii=False),
            "golden_thread": golden_thread or "",
            "has_content": bool(newsletter_content)
        }
        
        self.logger.debug(f"Context keys: {list(context.keys())}")
        
        try:
            messages = self._format_prompt("gpt5_morning_greeting", context)
            self.logger.debug(f"Formatted prompt for greeting generation: {len(messages)} messages")
            
            # Use tool-calling pattern for more reliable response extraction
            function = types.FunctionDeclaration(
                name="return_greeting",
                description="Return the morning greeting",
                parameters=types.Schema(
                    type='OBJECT',
                    properties={
                        'greeting': types.Schema(
                            type='STRING',
                            description='The morning greeting'
                        )
                    },
                    required=['greeting']
                )
            )
            tools = [types.Tool(function_declarations=[function])]
            tool_choice = {"type": "tool", "name": "return_greeting"}

            resp = await self._call_gemini(messages=messages, max_tokens=1024, tools=tools, tool_choice=tool_choice)
            self.logger.debug(f"GPT-5 response received: {type(resp)}")

            # Debug: Log the actual response structure for greeting
            if 'choices' in resp and resp['choices']:
                choice = resp['choices'][0]
                if 'message' in choice:
                    content = choice['message'].get('content', 'No content')
                    self.logger.debug(f"Greeting response content: {content[:200]}...")

            # Extract greeting from tool call
            tool = self._extract_tool_call(resp)
            greeting = ""
            if tool:
                try:
                    args = json.loads(tool["function"]["arguments"]) or {}
                    greeting = args.get("greeting", "").strip()
                    self.logger.debug(f"Extracted greeting from tool: '{greeting}' (length: {len(greeting)})")
                except Exception as e:
                    self.logger.error(f"Failed to parse greeting tool arguments: {e}")
                    greeting = ""
            else:
                # Retry once if tool extraction failed
                self.logger.warning("No tool call found, retrying...")
                resp = await self._call_gemini(messages=messages, max_tokens=1024, tools=tools, tool_choice=tool_choice)
                tool = self._extract_tool_call(resp)
                if tool:
                    try:
                        args = json.loads(tool["function"]["arguments"]) or {}
                        greeting = args.get("greeting", "").strip()
                        self.logger.debug(f"Extracted greeting from retry: '{greeting}'")
                    except Exception as e:
                        self.logger.error(f"Failed to parse greeting on retry: {e}")
                        greeting = ""
                else:
                    self.logger.error("Failed to extract greeting even after retry")
            
            # Validate the greeting - ensure it starts appropriately and isn't empty
            if greeting and len(greeting) > 10 and any(word in greeting.lower() for word in ['good morning', 'hello', 'rise', 'greetings']):
                # Ensure it's under 200 characters (with safety margin)
                greeting_len = len(greeting)
                if greeting_len <= 200:
                    self.logger.info(f"✅ Generated contextual greeting ({greeting_len} chars): {greeting}")
                    return greeting
                else:
                    # Truncate gracefully at sentence boundary
                    max_len = 200
                    # Look for sentence endings, but not the first "Good morning!" 
                    # Find all periods and exclamation marks after position 20
                    sentence_ends = []
                    for i, char in enumerate(greeting[:max_len]):
                        if i > 20 and char in '.!':  # Skip the initial greeting
                            sentence_ends.append(i)
                    
                    if sentence_ends:
                        # Use the last sentence ending before the limit
                        truncate_at = sentence_ends[-1] + 1
                        truncated = greeting[:truncate_at]
                        self.logger.warning(f"⚠️ Truncated greeting from {greeting_len} to {len(truncated)} chars")
                        return truncated
                    else:
                        # No good sentence boundary found - truncate at word boundary
                        if len(greeting) > max_len:
                            # Find last space before limit
                            last_space = greeting.rfind(' ', 0, max_len - 3)
                            if last_space > 20:  # Ensure we keep more than just "Good morning!"
                                truncated = greeting[:last_space] + "..."
                            else:
                                truncated = greeting[:max_len - 3] + "..."
                            self.logger.warning(f"⚠️ Hard truncated greeting from {greeting_len} to {len(truncated)} chars")
                            return truncated
                        else:
                            return greeting  # Should not happen since we checked length
            else:
                self.logger.warning(f"❌ AI greeting validation failed. Greeting: '{greeting}'")
                        
            # Fallback if AI response is not suitable
            fallback = f"Good morning, Ignacio! Ready to discover today's signal from the noise? — {date_str}"
            self.logger.warning(f"🔄 Using fallback greeting: {fallback}")
            return fallback
            
        except Exception as e:
            # Fallback greeting if AI service fails (following NO FALLBACKS philosophy by logging but providing minimal backup)
            self.logger.error(f"💥 Greeting generation failed: {e}")
            fallback = f"Good morning, Ignacio! — {date_str}"
            self.logger.warning(f"🔄 Using minimal fallback: {fallback}")
            return fallback

    async def generate_section_preface(
        self,
        section_name: str,
        all_articles: List[Dict[str, Any]],
        editorial_voice: str
    ) -> str:
        """
        Generate a comprehensive preface/overview for a newsletter section.
        
        This method analyzes ALL articles gathered for a section (not just the selected ones)
        to provide readers with a broader context of what's happening in that domain.
        
        Args:
            section_name: Name of the section (e.g., "Tech & Science", "Business")
            all_articles: List of ALL articles gathered for this section, each containing:
                - headline: Article title
                - summary: Article summary or content
                - source: Source publication
            editorial_voice: The editorial voice to use (e.g., "poet", "medici", "historical")
            
        Returns:
            A one-paragraph preface (50-75 words) summarizing the overall trends and themes
        """
        try:
            # Build context from all articles
            articles_context = []
            for article in all_articles[:20]:  # Cap at 20 for API limits
                articles_context.append({
                    "headline": article.get("headline", ""),
                    "summary": article.get("summary", "")[:200],  # Truncate long summaries
                    "source": article.get("source", "")
                })
            
            # Define voice-specific instructions
            voice_instructions = {
                "historical": "Write with gravitas, capturing the historical significance of current events.",
                "medici": "View commerce through a cultural lens, seeing business as a force shaping society.",
                "poet": "Translate technical and scientific advances into accessible, poetic language.",
                "apprentice": "Extract practical wisdom with humility, learning from builders and innovators.",
                "civic": "Provide thoughtful civic awareness, weighing institutions and consequences.",
                "neighbor": "Connect at a human scale, making global events relevant to community.",
                "wanderer": "Embrace intellectual serendipity with cultured curiosity."
            }
            
            voice_guide = voice_instructions.get(editorial_voice, 
                "Provide an insightful overview of the section's themes.")
            
            messages = [
                {
                    "role": "system",
                    "content": (
                        "You are a brilliant newsletter editor creating section prefaces. "
                        "Your task is to synthesize multiple articles into a cohesive overview "
                        "that gives readers context about what's happening in this domain. "
                        f"{voice_guide}"
                    )
                },
                {
                    "role": "user",
                    "content": (
                        f"Section: {section_name}\n"
                        f"Number of articles gathered: {len(all_articles)}\n\n"
                        "Articles overview:\n" +
                        "\n".join([
                            f"- {art['headline']}: {art['summary']}"
                            for art in articles_context
                        ]) +
                        "\n\nWrite a single paragraph (50-75 words) that captures the overall "
                        "themes, trends, and significance of what's happening in this section. "
                        "Don't just list articles—synthesize them into a cohesive narrative "
                        "that provides context and meaning. Focus on the bigger picture and "
                        "common threads across all the stories gathered (not just the ones shown)."
                    )
                }
            ]
            
            # Call Gemini for the preface
            response = await self._call_gemini(
                messages=messages,
                max_tokens=2000
            )
            
            preface = self._extract_text_content(response)
            
            # Strip markdown formatting for plain text output
            import re
            # Remove markdown bold (**text** or __text__)
            preface = re.sub(r'\*\*([^*]+)\*\*', r'\1', preface)
            preface = re.sub(r'__([^_]+)__', r'\1', preface)
            # Remove markdown italic (*text* or _text_)
            preface = re.sub(r'(?<!\*)\*(?!\*)([^*]+)\*(?!\*)', r'\1', preface)
            preface = re.sub(r'(?<!_)_(?!_)([^_]+)_(?!_)', r'\1', preface)
            # Remove markdown headers (# Header)
            preface = re.sub(r'^#+\s+', '', preface, flags=re.MULTILINE)
            # Remove markdown links [text](url)
            preface = re.sub(r'\[([^\]]+)\]\([^)]+\)', r'\1', preface)
            # Remove markdown code blocks `code`
            preface = re.sub(r'`([^`]+)`', r'\1', preface)
            
            # Ensure it's roughly the right length
            words = preface.split()
            if len(words) > 85:
                # Truncate to roughly 75 words
                preface = " ".join(words[:75]) + "..."
            elif len(words) < 40:
                # Too short, add a note about the variety
                preface += f" Today's {section_name} section captures {len(all_articles)} stories shaping our understanding."
            
            return preface
            
        except Exception as e:
            self.logger.error(f"Failed to generate section preface for {section_name}: {e}")
            # Fallback preface
            return (
                f"Today's {section_name} section brings together {len(all_articles)} "
                f"carefully curated stories, offering insights into the latest developments "
                f"and emerging trends shaping this dynamic field."
            )

    async def interact_with_gpt(self, prompt_key: str, context: Dict[str, Any], max_tokens: int = 4096) -> AIResponse:
        messages = self._format_prompt(prompt_key, context)

        # Temperature not used with tool-calling flow
        temperature = 0.0

        start = asyncio.get_event_loop().time()
        try:
            resp = await self._call_gemini(messages=messages, max_tokens=max_tokens)
            end = asyncio.get_event_loop().time()
            tokens_used = 0
            try:
                tokens_used = int((resp.get("usage") or {}).get("total_tokens") or 0)
            except Exception:
                tokens_used = 0
            content = self._extract_text_content(resp)
            return AIResponse(
                content=content,
                prompt_key=prompt_key,
                model=self.model,
                tokens_used=tokens_used,
                response_time_ms=(end - start) * 1000.0,
                temperature=temperature,
                success=True,
            )
        except AIServiceError as e:
            end = asyncio.get_event_loop().time()
            return AIResponse(
                content=None,
                prompt_key=prompt_key,
                model=self.model,
                tokens_used=0,
                response_time_ms=(end - start) * 1000.0,
                temperature=temperature,
                success=False,
                error_message=str(e),
            )

    def _assess_content_quality(self, headline: str, content: str, source: str) -> Dict[str, Any]:
        """
        Assess the quality and characteristics of available content for summarization.

        Returns:
            Dict containing quality metrics and categorization
        """
        headline_len = len(headline)
        content_len = len(content.strip())

        # Calculate content-to-headline ratio
        content_to_headline_ratio = content_len / max(headline_len, 1)

        # Determine content quality category
        if content_len == 0:
            quality_category = "no_content"
        elif content_len < 50:
            quality_category = "minimal_content"
        elif content_len < 200:
            quality_category = "short_content"
        elif content_len < 500:
            quality_category = "medium_content"
        else:
            quality_category = "rich_content"

        # Check for content duplication with headline
        content_lower = content.lower().strip()
        headline_lower = headline.lower().strip()
        is_content_duplicate = content_lower == headline_lower or headline_lower in content_lower[:100]

        # Assess source reliability (could be enhanced with source authority scoring)
        source_reliability = "unknown"
        high_quality_sources = ["bbc", "reuters", "ap", "bloomberg", "ft", "wsj", "nature", "science"]
        if any(trusted in source.lower() for trusted in high_quality_sources):
            source_reliability = "high"
        elif any(reliable in source.lower() for reliable in ["cnn", "guardian", "times", "post"]):
            source_reliability = "medium"

        return {
            "headline_length": headline_len,
            "content_length": content_len,
            "content_to_headline_ratio": content_to_headline_ratio,
            "quality_category": quality_category,
            "is_content_duplicate": is_content_duplicate,
            "source_reliability": source_reliability,
            "has_meaningful_content": content_len > 50 and not is_content_duplicate
        }

    def _determine_generation_mode(self, headline: str, content: str, content_quality: Dict[str, Any]) -> Tuple[str, str]:
        """
        Determine the best generation mode and process content accordingly.

        Returns:
            Tuple of (generation_mode, processed_content)
        """
        content = content.strip()

        # Determine generation mode based on content quality
        if content_quality["has_meaningful_content"]:
            if content_quality["content_length"] > 500:
                mode = "content_based_rich"
            elif content_quality["content_length"] > 200:
                mode = "content_based_medium"
            else:
                mode = "content_based_short"
            processed_content = content
        elif content_quality["content_length"] > 0 and not content_quality["is_content_duplicate"]:
            mode = "minimal_content"
            processed_content = content
        else:
            mode = "headline_based"
            processed_content = ""  # Clear content to focus on headline

        return mode, processed_content

    def _generate_mode_specific_prompts(self, generation_mode: str, headline: str, content: str,
                                      source: str, url: str, section: str, voice: str, prompt_hint: str) -> Tuple[str, str]:
        """
        Generate prompts optimized for the specific generation mode.
        """
        if generation_mode == "content_based_rich":
            system_text = (
                f"You are the Renaissance {voice} editor. You have rich article content. "
                f"Write exactly one brilliant, factual sentence (25-40 words) that captures the "
                f"most important insight from this {section} story. Extract the core meaning, "
                f"not just surface details. No markdown, no bullets, no code. "
                f"IMPORTANT: You must use the return_summary tool with a summary and confidence score."
            )
            user_text = (
                f"Section: {section}\nVoice: {voice}\nSource: {source}\nURL: {url}\n"
                f"Headline: {headline}\n\nFull Content:\n{content}\n\n"
                f"Extract the most significant insight from this content. Look beyond the headline. "
                f"Constraints: sentence=true, words=25-40. {prompt_hint}"
            )
        elif generation_mode in ["content_based_medium", "content_based_short"]:
            system_text = (
                f"You are the Renaissance {voice} editor. You have some article content. "
                f"Write exactly one brilliant, factual sentence (25-40 words) that captures "
                f"the essence of this {section} story using the available content. "
                f"No markdown, no bullets, no code. Use clear, vivid language. "
                f"IMPORTANT: You must use the return_summary tool with a summary and confidence score."
            )
            user_text = (
                f"Section: {section}\nVoice: {voice}\nSource: {source}\nURL: {url}\n"
                f"Headline: {headline}\n\nContent:\n{content}\n\n"
                f"Summarize the key insight from this content. "
                f"Constraints: sentence=true, words=25-40. {prompt_hint}"
            )
        elif generation_mode == "minimal_content":
            system_text = (
                f"You are the Renaissance {voice} editor. You have minimal content beyond the headline. "
                f"Write exactly one brilliant sentence (25-40 words) that combines the headline "
                f"with the additional context to explain what this {section} story means. "
                f"IMPORTANT: You must use the return_summary tool with a summary and confidence score."
            )
            user_text = (
                f"Section: {section}\nVoice: {voice}\nSource: {source}\n"
                f"Headline: {headline}\n\nAdditional Context: {content}\n\n"
                f"Combine the headline with this context to create an insightful summary. "
                f"Constraints: sentence=true, words=25-40. {prompt_hint}"
            )
        else:  # headline_based
            system_text = (
                f"You are the Renaissance {voice} editor. From this headline alone, write exactly one brilliant, "
                f"contextual sentence (25-40 words) that expands on what this story likely means or why it matters. "
                f"Be insightful and specific to the {section} domain. No markdown, no bullets. "
                f"IMPORTANT: You must use the return_summary tool with a summary and confidence score."
            )
            user_text = (
                f"Section: {section}\nVoice: {voice}\nHeadline: {headline}\nSource: {source}\n"
                f"Generate an insightful summary from this headline that explains its significance or context. "
                f"Make it engaging and informative as if you understand the story behind the headline. "
                f"Constraints: sentence=true, words=25-40. {prompt_hint}"
            )

        return system_text, user_text

    def _calculate_final_confidence(self, ai_confidence: float, generation_mode: str,
                                  content_quality: Dict[str, Any], summary_word_count: int) -> float:
        """
        Calculate final confidence score based on generation mode and content quality.
        """
        base_confidence = ai_confidence

        # Adjust based on generation mode
        mode_multipliers = {
            "content_based_rich": 1.0,      # Highest confidence
            "content_based_medium": 0.9,    # High confidence
            "content_based_short": 0.8,     # Good confidence
            "minimal_content": 0.7,         # Moderate confidence
            "headline_based": 0.6           # Lower confidence
        }

        mode_adjusted = base_confidence * mode_multipliers.get(generation_mode, 0.5)

        # Boost for high-quality sources
        source_boost = 0.1 if content_quality["source_reliability"] == "high" else 0.0

        # Boost for good summary length (20+ words indicates thoughtful expansion)
        length_boost = 0.1 if summary_word_count >= 20 else 0.0

        # Penalty for content duplication
        duplication_penalty = -0.2 if content_quality["is_content_duplicate"] else 0.0

        final_confidence = min(1.0, max(0.1, mode_adjusted + source_boost + length_boost + duplication_penalty))

        return final_confidence

    def _validate_summary_quality(self, summary: str, headline: str, generation_mode: str) -> Dict[str, Any]:
        """
        Validate the quality of the generated summary and detect potential issues.
        """
        summary_lower = summary.lower().strip()
        headline_lower = headline.lower().strip()

        # Check if summary is just a paraphrase of the headline
        summary_words = set(summary_lower.split())
        headline_words = set(headline_lower.split())

        # Calculate word overlap
        common_words = summary_words & headline_words
        headline_coverage = len(common_words) / max(len(headline_words), 1)

        is_headline_paraphrase = headline_coverage > 0.7 or summary_lower.startswith(headline_lower[:20])

        # Determine content utilization
        if generation_mode.startswith("content_based"):
            content_utilization = "content_based"
        elif generation_mode == "minimal_content":
            content_utilization = "minimal_content"
        else:
            content_utilization = "headline_only"

        # Calculate quality score
        quality_score = 0.8  # Start with good score

        # Deduct for headline paraphrasing
        if is_headline_paraphrase:
            quality_score -= 0.3

        # Deduct for headline-only generation
        if content_utilization == "headline_only":
            quality_score -= 0.2

        # Boost for content-based generation
        if content_utilization == "content_based":
            quality_score += 0.2

        quality_score = max(0.0, min(1.0, quality_score))

        # Identify issues
        issues = []
        if is_headline_paraphrase:
            issues.append("headline_paraphrase")
        if content_utilization == "headline_only":
            issues.append("no_content_used")
        if len(summary.split()) < 15:
            issues.append("too_short")

        return {
            "quality_score": quality_score,
            "is_headline_paraphrase": is_headline_paraphrase,
            "headline_coverage": headline_coverage,
            "content_utilization": content_utilization,
            "issues": issues,
            "word_count": len(summary.split())
        }

    def _log_content_quality_stats(self, content_quality: Dict[str, Any], generation_mode: str,
                                 source: str, section: str) -> None:
        """
        Log content quality statistics for tracking and analysis.
        """
        self.logger.info(f"📈 CONTENT_QUALITY_STATS: "
                        f"source={source[:20]} "
                        f"section={section} "
                        f"mode={generation_mode} "
                        f"category={content_quality['quality_category']} "
                        f"content_len={content_quality['content_length']} "
                        f"ratio={content_quality['content_to_headline_ratio']:.1f} "
                        f"reliable_source={content_quality['source_reliability']} "
                        f"has_content={content_quality['has_meaningful_content']}")

<|MERGE_RESOLUTION|>--- conflicted
+++ resolved
@@ -653,7 +653,6 @@
         ]
         tool_choice = {"type": "tool", "name": "return_summary"}
 
-<<<<<<< HEAD
         # Try AI generation with multiple fallback strategies
         for attempt in range(3):  # Up to 3 attempts
             try:
@@ -672,30 +671,6 @@
                         continue
                     return self._create_fallback_summary(headline, "AI declined to summarize", 0.3)
 
-=======
-        try:
-            resp = await self._call_gemini(messages=messages, max_tokens=1024, tools=tools, tool_choice=tool_choice)
-
-            # Check if we got a text response instead of tool call (indicates error)
-            text_response = self._extract_text_content(resp)
-            if text_response and ("cannot" in text_response.lower() or "sorry" in text_response.lower() or "unable" in text_response.lower()):
-                self.logger.warning(f"AI returned error message instead of tool call: {text_response[:200]}...")
-                return {
-                    "summary": f"{headline.strip()}",
-                    "confidence": 0.3
-                }
-
-            tool = self._extract_tool_call(resp)
-            if tool is None:
-                # Retry once with enhanced prompt
-                enhanced_system = (
-                    "You are the Renaissance editor. Write exactly one brilliant, factual sentence (25-40 words). "
-                    "No markdown, no bullets, no code. Use clear, vivid language. "
-                    "CRITICAL: You MUST call the return_summary function with your summary and confidence."
-                )
-                messages[0]["content"] = enhanced_system
-                resp = await self._call_gemini(messages=messages, max_tokens=1024, tools=tools, tool_choice=tool_choice)
->>>>>>> 647f74b0
                 tool = self._extract_tool_call(resp)
                 if tool is None:
                     self.logger.warning(f"No tool call found in attempt {attempt + 1}")
@@ -1306,11 +1281,7 @@
 
             # Check for text content - handle error when function call is present
             try:
-<<<<<<< HEAD
-                if hasattr(response, 'text'):
-=======
                 if hasattr(response, 'text') and response.text:
->>>>>>> 647f74b0
                     text_content = response.text
             except ValueError as e:
                 # When function calls are present, accessing response.text throws ValueError
