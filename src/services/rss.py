import asyncio
import logging
from typing import List, Dict, Any, Optional, Set, Tuple
from dataclasses import dataclass
from datetime import datetime, timedelta
import hashlib
from urllib.parse import urlparse
import re
import csv
import os
import random
import subprocess

# Try to import external dependencies, fall back to simple implementation
try:
    import aiohttp
    import feedparser
    from bs4 import BeautifulSoup
    from dateutil import parser as dateutil_parser
    from zoneinfo import ZoneInfo
    from src.services.cache_service import ContentItem
    EXTERNAL_DEPS_AVAILABLE = True
except ImportError:
    # Fallback to simple implementation
    EXTERNAL_DEPS_AVAILABLE = False
    from src.services.rss_simple import SimpleRSSService, SimpleRSSAdapter
    ContentItem = None

if EXTERNAL_DEPS_AVAILABLE:
    EASTERN_TZ = ZoneInfo("America/New_York")
else:
    EASTERN_TZ = None


@dataclass
class RSSItem:
    """Structured RSS feed item"""
    title: str
    description: str
    link: str
    published_date: datetime
    guid: str
    source_feed: str
    author: Optional[str] = None
    categories: Optional[List[str]] = None
    content: Optional[str] = None  # Full content if available

    def to_content_item(self, section: str) -> ContentItem:
        """Convert to ContentItem dataclass for pipeline"""
        return ContentItem(
            id=f"rss_{hashlib.md5(self.guid.encode()).hexdigest()[:12]}",
            source=self.source_feed,
            section=section,
            headline=self.title,
            summary_text=self.content or self.description,
            url=self.link,
            published_date=self.published_date,
            metadata={
                "author": self.author,
                "categories": self.categories or [],
                "guid": self.guid,
            },
        )


@dataclass
class DailyReading:
    """Structured Catholic daily reading"""
    date: datetime
    liturgical_day: str  # e.g., "Thursday of the Thirty-second Week in Ordinary Time"
    first_reading: Dict[str, str]  # {reference, text}
    responsorial_psalm: Dict[str, str]  # {reference, text, response}
    second_reading: Optional[Dict[str, str]]  # Sunday/Solemnity only
    gospel: Dict[str, str]  # {reference, text}
    reflection: Optional[str] = None
    saint_of_day: Optional[str] = None


@dataclass
class FeedConfig:
    """Configuration for an RSS feed"""
    name: str
    url: str
    section: str
    check_frequency_hours: int
    parse_full_content: bool = False
    special_parser: Optional[str] = None  # e.g., "usccb"
    priority: int = 1  # Higher numbers = higher priority
    keywords: Optional[List[str]] = None  # Keywords for content filtering
    max_age_hours: int = 168  # Maximum age of articles in hours (default 7 days)


class RSSService:
    """
    Comprehensive RSS feed integration for all newsletter sections.
    Replaces llmlayer with direct RSS feed parsing and intelligent content filtering.
    """

    def __init__(self):
        """Initialize RSS service with comprehensive feed configurations."""
        self.timeout = 30  # seconds
        self.max_retries = 3
        self.logger = logging.getLogger(__name__)

        # Load feed configurations from CSV and hardcoded configs
        self.feeds = self._load_all_feed_configs()
        
        # Section-based feed mappings for organized access
        self.section_feeds = self._organize_feeds_by_section()

        # Cache for the session
        self._cache: Dict[str, List[RSSItem]] = {}
        self._readings_cache: Dict[str, DailyReading] = {}
        
        # Content filtering configuration
        self.quality_keywords = self._init_quality_keywords()
        self.exclude_patterns = self._init_exclude_patterns()
        
        self.logger.info(f"Initialized RSS service with {len(self.feeds)} feeds across {len(self.section_feeds)} sections")

    def _load_all_feed_configs(self) -> Dict[str, FeedConfig]:
        """Load comprehensive feed configurations from CSV and hardcoded configs."""
        configs = {}
        
        # Load spiritual/scripture feeds (maintain existing functionality)
        configs.update(self._init_spiritual_feeds())
        
        # Load newsletter feeds from RSS.csv
        csv_path = "/code/InternalDocs/RSS.csv"
        if os.path.exists(csv_path):
            configs.update(self._load_feeds_from_csv(csv_path))
        else:
            self.logger.warning(f"RSS.csv not found at {csv_path}, using intelligent fallback configuration")
            configs.update(self._init_intelligent_fallback_feeds())
            
        return configs
        
    def _init_spiritual_feeds(self) -> Dict[str, FeedConfig]:
        """Initialize spiritual/scripture feed configurations (existing functionality)."""
        return {
<<<<<<< HEAD
            # Spiritual Content (RSS-based)
=======
            # Scripture/Spiritual feeds
>>>>>>> 41c9bc5d
            "usccb_daily": FeedConfig(
                name="USCCB Daily Readings",
                url="https://bible.usccb.org/readings.rss",
                section="scripture",
                check_frequency_hours=24,
                parse_full_content=True,
                special_parser="usccb",
                priority=10,
                max_age_hours=48,
            ),
            "catholic_daily_reflections": FeedConfig(
                name="Catholic Daily Reflections",
                url="https://catholic-daily-reflections.com/feed/",
                section="scripture",
                check_frequency_hours=24,
                parse_full_content=True,
                special_parser=None,
<<<<<<< HEAD
                priority=9,
                max_age_hours=48,
            ),
            "vatican_news": FeedConfig(
                name="Vatican News",
                url="https://www.vaticannews.va/en/pope.rss",
                section="scripture",
                check_frequency_hours=12,
                parse_full_content=False,
                priority=8,
                max_age_hours=72,
            ),
            
            # News & Current Affairs (RSS-based for high reliability)
            "ap_news": FeedConfig(
                name="Associated Press",
                url="https://feeds.apnews.com/rss/apf-topnews",
                section="breaking_news",
                check_frequency_hours=1,
                parse_full_content=False,
            ),
            "reuters_world": FeedConfig(
                name="Reuters World News",
                url="https://feeds.reuters.com/reuters/worldNews",
                section="breaking_news",
                check_frequency_hours=1,
                parse_full_content=False,
            ),
            
            # Technology & Science (RSS-based)
            "mit_tech_review": FeedConfig(
                name="MIT Technology Review",
                url="https://www.technologyreview.com/feed/",
                section="tech_science",
                check_frequency_hours=6,
                parse_full_content=False,
            ),
            "ieee_spectrum": FeedConfig(
                name="IEEE Spectrum",
                url="https://spectrum.ieee.org/rss/fulltext",
                section="tech_science", 
                check_frequency_hours=6,
                parse_full_content=False,
=======
<<<<<<< HEAD
            ),
            
            # Breaking News feeds
            "bbc_news": FeedConfig(
                name="BBC News",
                url="https://feeds.bbci.co.uk/news/rss.xml",
                section="breaking_news",
                check_frequency_hours=1,
            ),
            "reuters_top": FeedConfig(
                name="Reuters Top News",
                url="https://www.reuters.com/rssFeed/topNews",
                section="breaking_news",
                check_frequency_hours=1,
            ),
            "ap_news": FeedConfig(
                name="AP News Top Headlines",
                url="https://rsshub.app/apnews/topics/apf-topnews",
                section="breaking_news",
                check_frequency_hours=1,
            ),
            "guardian_world": FeedConfig(
                name="Guardian World News",
                url="https://www.theguardian.com/world/rss",
                section="breaking_news",
                check_frequency_hours=1,
            ),
            "npr_news": FeedConfig(
                name="NPR News",
                url="https://www.npr.org/rss/rss.php?id=1001",
                section="breaking_news",
                check_frequency_hours=1,
            ),
            
            # Business feeds
            "bloomberg": FeedConfig(
                name="Bloomberg",
                url="https://www.bloomberg.com/rss",
                section="business",
                check_frequency_hours=2,
            ),
            "ft": FeedConfig(
                name="Financial Times",
                url="https://www.ft.com/rss/home",
                section="business",
                check_frequency_hours=2,
            ),
            "wsj": FeedConfig(
                name="Wall Street Journal",
                url="https://feeds.a.dj.com/rss/RSSWorldNews.xml",
                section="business",
                check_frequency_hours=2,
            ),
            "reuters_business": FeedConfig(
                name="Reuters Business",
                url="https://www.reuters.com/rssFeed/businessNews",
                section="business",
                check_frequency_hours=2,
            ),
            "hbr": FeedConfig(
                name="Harvard Business Review",
                url="https://hbr.org/feed",
                section="business",
                check_frequency_hours=6,
            ),
            
            # Tech & Science feeds
            "techcrunch": FeedConfig(
                name="TechCrunch",
                url="http://feeds.feedburner.com/TechCrunch/",
                section="tech_science",
                check_frequency_hours=2,
            ),
            "wired": FeedConfig(
                name="Wired",
                url="https://www.wired.com/feed/rss",
                section="tech_science",
                check_frequency_hours=2,
            ),
            "verge": FeedConfig(
                name="The Verge",
                url="https://www.theverge.com/rss/index.xml",
                section="tech_science",
                check_frequency_hours=2,
            ),
            "ars_technica": FeedConfig(
                name="Ars Technica",
                url="http://feeds.arstechnica.com/arstechnica/index/",
                section="tech_science",
                check_frequency_hours=2,
>>>>>>> 41c9bc5d
            ),
            "nature_news": FeedConfig(
                name="Nature News",
                url="https://www.nature.com/nature.rss",
                section="tech_science",
<<<<<<< HEAD
=======
                check_frequency_hours=6,
            ),
            "mit_tech": FeedConfig(
                name="MIT Technology Review",
                url="https://www.technologyreview.com/feed/",
                section="tech_science",
                check_frequency_hours=6,
            ),
            
            # Politics feeds
            "politico": FeedConfig(
                name="Politico",
                url="https://www.politico.com/rss/politicopicks.xml",
                section="politics",
                check_frequency_hours=2,
            ),
            "the_hill": FeedConfig(
                name="The Hill",
                url="https://thehill.com/news/feed/",
                section="politics",
                check_frequency_hours=2,
            ),
            "foreign_affairs": FeedConfig(
                name="Foreign Affairs",
                url="https://www.foreignaffairs.com/rss.xml",
                section="politics",
                check_frequency_hours=6,
            ),
            
            # Miscellaneous feeds for Renaissance breadth
            "aeon": FeedConfig(
                name="Aeon",
                url="https://aeon.co/feed.rss",
                section="miscellaneous",
                check_frequency_hours=6,
            ),
            "philosophy_now": FeedConfig(
                name="Philosophy Now",
                url="https://philosophynow.org/rss/articles.xml",
                section="miscellaneous",
                check_frequency_hours=12,
            ),
            "literary_hub": FeedConfig(
                name="Literary Hub",
                url="https://lithub.com/feed/",
                section="miscellaneous",
                check_frequency_hours=6,
            ),
            "smithsonian": FeedConfig(
                name="Smithsonian Magazine",
                url="https://www.smithsonianmag.com/rss/latest_articles/",
                section="miscellaneous",
                check_frequency_hours=6,
            ),
            "quanta": FeedConfig(
                name="Quanta Magazine",
                url="https://www.quantamagazine.org/feed/",
                section="miscellaneous",
                check_frequency_hours=6,
            ),
            "psychology_today": FeedConfig(
                name="Psychology Today",
                url="https://www.psychologytoday.com/us/blog/feed",
                section="miscellaneous",
                check_frequency_hours=6,
            ),
            "the_marginalian": FeedConfig(
                name="The Marginalian",
                url="https://www.themarginalian.org/feed/",
                section="miscellaneous",
>>>>>>> 41c9bc5d
                check_frequency_hours=12,
            ),
            
            # Business & Finance (RSS-based)
            "axios_business": FeedConfig(
                name="Axios Business",
                url="https://api.axios.com/feed/business",
                section="business",
                check_frequency_hours=2,
                parse_full_content=False,
            ),
            
            # Miscellaneous Intellectual Content (RSS-based)
            "aeon": FeedConfig(
                name="Aeon Essays",
                url="https://aeon.co/feed.rss",
                section="miscellaneous",
                check_frequency_hours=12,
                parse_full_content=False,
            ),
            "the_atlantic": FeedConfig(
                name="The Atlantic",
                url="https://www.theatlantic.com/feed/all/",
                section="miscellaneous",
                check_frequency_hours=6,
                parse_full_content=False,
            ),
        }
        
    def _load_feeds_from_csv(self, csv_path: str) -> Dict[str, FeedConfig]:
        """Load feed configurations from RSS.csv file."""
        configs = {}
        
        try:
            with open(csv_path, 'r', encoding='utf-8') as file:
                reader = csv.DictReader(file)
                for i, row in enumerate(reader):
                    section = row.get('Section', '').lower().replace(' ', '_').replace('&', 'and')
                    source = row.get('Source', '').strip()
                    url = row.get('RSS Feed URL', '').strip()
                    description = row.get('Description', '').strip()
                    
                    if not url or not section or not source:
                        continue
                        
                    # Map CSV sections to our internal section names
                    section = self._map_csv_section_to_internal(section)
                    if not section:
                        continue
                        
                    # Generate unique feed ID
                    feed_id = f"{section}_{source.lower().replace(' ', '_').replace('.', '').replace('-', '_')}"
                    
                    # Determine priority based on source authority
                    priority = self._get_source_priority(source, section)
                    
                    # Set max age based on section
                    max_age = self._get_section_max_age(section)
                    
                    # Extract keywords for filtering
                    keywords = self._extract_keywords_for_source(source, section, description)
                    
                    configs[feed_id] = FeedConfig(
                        name=source,
                        url=url,
                        section=section,
                        check_frequency_hours=self._get_check_frequency(section),
                        parse_full_content=False,  # Start with summaries for performance
                        priority=priority,
                        keywords=keywords,
                        max_age_hours=max_age,
                    )
                    
            self.logger.info(f"Loaded {len(configs)} feed configurations from CSV")
            
        except Exception as e:
            self.logger.error(f"Failed to load RSS feeds from CSV: {e}")
            
        return configs
        
    def _map_csv_section_to_internal(self, csv_section: str) -> Optional[str]:
        """Map CSV section names to internal section names."""
        mapping = {
            'breaking_news': 'breaking_news',
            'business': 'business', 
            'tech_and_science': 'tech_science',
            'research_papers': 'research_papers',
            'politics': 'politics',
            'miscellaneous': 'miscellaneous',
        }
        return mapping.get(csv_section)
        
    def _get_source_priority(self, source: str, section: str) -> int:
        """Determine source priority based on authority and section."""
        # High priority sources (premium, authoritative)
        high_priority = {
            'BBC News': 10, 'Reuters Top News': 10, 'Associated Press': 10,
            'Wall Street Journal': 9, 'Financial Times': 9, 'Bloomberg': 9,
            'Nature News': 10, 'Science Magazine': 10, 'MIT Technology Review': 9,
            'The Atlantic': 9, 'The New Yorker': 9, 'Aeon': 8,
        }
        
        # Medium priority sources
        medium_priority = {
            'CNN World': 7, 'Guardian World News': 7, 'NPR News': 7,
            'CNBC': 6, 'MarketWatch': 6, 'Harvard Business Review': 8,
            'TechCrunch': 6, 'Wired': 7, 'The Verge': 6,
            'Politico': 7, 'The Hill': 6,
        }
        
        # Check exact matches first
        if source in high_priority:
            return high_priority[source]
        if source in medium_priority:
            return medium_priority[source]
            
        # Section-based priorities for unlisted sources
        if section == 'research_papers':
            return 8 if 'arxiv' in source.lower() or 'nature' in source.lower() else 5
        elif section == 'breaking_news':
            return 7 if any(term in source.lower() for term in ['news', 'times', 'post']) else 4
        elif section == 'business':
            return 6 if any(term in source.lower() for term in ['business', 'financial', 'market']) else 4
        else:
            return 5  # Default priority
            
    def _get_section_max_age(self, section: str) -> int:
        """Get maximum article age in hours for each section."""
        age_limits = {
            'breaking_news': 24,      # Very recent
            'business': 48,           # Recent business news  
            'politics': 48,           # Recent political developments
            'tech_science': 168,      # Tech can be up to a week old
            'research_papers': 720,   # Research papers can be up to a month old
            'miscellaneous': 336,     # Intellectual content up to 2 weeks
            'scripture': 48,          # Daily readings
        }
        return age_limits.get(section, 168)  # Default 1 week
        
    def _get_check_frequency(self, section: str) -> int:
        """Get check frequency in hours for each section."""
        frequencies = {
            'breaking_news': 1,       # Check hourly
            'business': 2,            # Check every 2 hours
            'politics': 3,            # Check every 3 hours
            'tech_science': 6,        # Check every 6 hours
            'research_papers': 24,    # Check daily
            'miscellaneous': 12,      # Check twice daily
            'scripture': 24,          # Check daily
        }
        return frequencies.get(section, 6)  # Default every 6 hours
        
    def _extract_keywords_for_source(self, source: str, section: str, description: str) -> List[str]:
        """Extract relevant keywords for content filtering based on source and section."""
        keywords = []
        
        # Section-based keywords
        section_keywords = {
            'breaking_news': ['breaking', 'urgent', 'developing', 'alert', 'just in', 'live'],
            'business': ['business', 'market', 'economy', 'finance', 'earnings', 'stock', 'trade'],
            'tech_science': ['technology', 'science', 'research', 'innovation', 'breakthrough', 'study'],
            'research_papers': ['research', 'study', 'paper', 'journal', 'findings', 'analysis'],
            'politics': ['politics', 'government', 'policy', 'congress', 'senate', 'election'],
            'miscellaneous': ['culture', 'arts', 'philosophy', 'society', 'analysis', 'essay'],
        }
        
        keywords.extend(section_keywords.get(section, []))
        
        # Source-specific keywords from description
        if description:
            desc_words = description.lower().split()
            relevant_words = [word for word in desc_words if len(word) > 4 and word.isalpha()]
            keywords.extend(relevant_words[:3])  # Add top 3 relevant words
            
        return keywords
        
    def _init_intelligent_fallback_feeds(self) -> Dict[str, FeedConfig]:
        """Initialize intelligent fallback feed configurations combining CSV approach with our enhancements."""
        return {
            # Breaking News - High reliability sources
            'breaking_news_ap': FeedConfig(
                name='Associated Press', url='https://feeds.apnews.com/rss/apf-topnews',
                section='breaking_news', check_frequency_hours=1, priority=10, max_age_hours=24
            ),
            'breaking_news_reuters': FeedConfig(
                name='Reuters World News', url='https://feeds.reuters.com/reuters/worldNews',
                section='breaking_news', check_frequency_hours=1, priority=10, max_age_hours=24
            ),
            'breaking_news_bbc': FeedConfig(
                name='BBC News', url='https://feeds.bbci.co.uk/news/rss.xml',
                section='breaking_news', check_frequency_hours=1, priority=9, max_age_hours=24
            ),
            
            # Business & Finance - Premium sources
            'business_axios': FeedConfig(
                name='Axios Business', url='https://api.axios.com/feed/business',
                section='business', check_frequency_hours=2, priority=9, max_age_hours=48
            ),
            'business_wsj': FeedConfig(
                name='Wall Street Journal', url='https://feeds.a.dj.com/rss/RSSWorldNews.xml',
                section='business', check_frequency_hours=2, priority=9, max_age_hours=48
            ),
            
            # Technology & Science - Leading sources
            'tech_science_mit': FeedConfig(
                name='MIT Technology Review', url='https://www.technologyreview.com/feed/',
                section='tech_science', check_frequency_hours=6, priority=9, max_age_hours=168
            ),
            'tech_science_ieee': FeedConfig(
                name='IEEE Spectrum', url='https://spectrum.ieee.org/rss/fulltext',
                section='tech_science', check_frequency_hours=6, priority=8, max_age_hours=168
            ),
            'tech_science_nature': FeedConfig(
                name='Nature News', url='https://www.nature.com/nature.rss',
                section='tech_science', check_frequency_hours=12, priority=10, max_age_hours=168
            ),
            'tech_science_wired': FeedConfig(
                name='Wired', url='https://www.wired.com/feed/rss',
                section='tech_science', check_frequency_hours=6, priority=7, max_age_hours=168
            ),
            
            # Miscellaneous - Intellectual sources
            'miscellaneous_aeon': FeedConfig(
                name='Aeon Essays', url='https://aeon.co/feed.rss',
                section='miscellaneous', check_frequency_hours=12, priority=8, max_age_hours=336
            ),
            'miscellaneous_atlantic': FeedConfig(
                name='The Atlantic', url='https://www.theatlantic.com/feed/all/',
                section='miscellaneous', check_frequency_hours=6, priority=9, max_age_hours=336
            ),
        }
        
    def _organize_feeds_by_section(self) -> Dict[str, List[str]]:
        """Organize feed IDs by section for efficient lookup."""
        section_feeds = {}
        for feed_id, config in self.feeds.items():
            section = config.section
            if section not in section_feeds:
                section_feeds[section] = []
            section_feeds[section].append(feed_id)
            
        # Sort feeds within each section by priority (descending)
        for section in section_feeds:
            section_feeds[section].sort(
                key=lambda feed_id: self.feeds[feed_id].priority,
                reverse=True
            )
            
        return section_feeds
        
    def _init_quality_keywords(self) -> Dict[str, List[str]]:
        """Initialize quality keywords for content filtering."""
        return {
            'high_quality': [
                'analysis', 'investigation', 'exclusive', 'report', 'research',
                'study', 'findings', 'breakthrough', 'innovation', 'insight'
            ],
            'low_quality': [
                'listicle', 'clickbait', 'viral', 'trending', 'shocking',
                'you won\'t believe', 'celebrities', 'gossip'
            ]
        }
        
<<<<<<< HEAD
=======
    def _load_feeds_from_csv(self, csv_path: str) -> Dict[str, FeedConfig]:
        """Load feed configurations from RSS.csv file."""
        configs = {}
        
        try:
            with open(csv_path, 'r', encoding='utf-8') as file:
                reader = csv.DictReader(file)
                for i, row in enumerate(reader):
                    section = row.get('Section', '').lower().replace(' ', '_').replace('&', 'and')
                    source = row.get('Source', '').strip()
                    url = row.get('RSS Feed URL', '').strip()
                    description = row.get('Description', '').strip()
                    
                    if not url or not section or not source:
                        continue
                        
                    # Map CSV sections to our internal section names
                    section = self._map_csv_section_to_internal(section)
                    if not section:
                        continue
                        
                    # Generate unique feed ID
                    feed_id = f"{section}_{source.lower().replace(' ', '_').replace('.', '').replace('-', '_')}"
                    
                    # Determine priority based on source authority
                    priority = self._get_source_priority(source, section)
                    
                    # Set max age based on section
                    max_age = self._get_section_max_age(section)
                    
                    # Extract keywords for filtering
                    keywords = self._extract_keywords_for_source(source, section, description)
                    
                    configs[feed_id] = FeedConfig(
                        name=source,
                        url=url,
                        section=section,
                        check_frequency_hours=self._get_check_frequency(section),
                        parse_full_content=False,  # Start with summaries for performance
                        priority=priority,
                        keywords=keywords,
                        max_age_hours=max_age,
                    )
                    
            self.logger.info(f"Loaded {len(configs)} feed configurations from CSV")
            
        except Exception as e:
            self.logger.error(f"Failed to load RSS feeds from CSV: {e}")
            
        return configs
        
    def _map_csv_section_to_internal(self, csv_section: str) -> Optional[str]:
        """Map CSV section names to internal section names."""
        mapping = {
            'breaking_news': 'breaking_news',
            'business': 'business', 
            'tech_and_science': 'tech_science',
            'research_papers': 'research_papers',
            'politics': 'politics',
            'miscellaneous': 'miscellaneous',
        }
        return mapping.get(csv_section)
        
    def _get_source_priority(self, source: str, section: str) -> int:
        """Determine source priority based on authority and section."""
        # High priority sources (premium, authoritative)
        high_priority = {
            'BBC News': 10, 'Reuters Top News': 10, 'Associated Press': 10,
            'Wall Street Journal': 9, 'Financial Times': 9, 'Bloomberg': 9,
            'Nature News': 10, 'Science Magazine': 10, 'MIT Technology Review': 9,
            'The Atlantic': 9, 'The New Yorker': 9, 'Aeon': 8,
        }
        
        # Medium priority sources
        medium_priority = {
            'CNN World': 7, 'Guardian World News': 7, 'NPR News': 7,
            'CNBC': 6, 'MarketWatch': 6, 'Harvard Business Review': 8,
            'TechCrunch': 6, 'Wired': 7, 'The Verge': 6,
            'Politico': 7, 'The Hill': 6,
        }
        
        # Check exact matches first
        if source in high_priority:
            return high_priority[source]
        if source in medium_priority:
            return medium_priority[source]
            
        # Section-based priorities for unlisted sources
        if section == 'research_papers':
            return 8 if 'arxiv' in source.lower() or 'nature' in source.lower() else 5
        elif section == 'breaking_news':
            return 7 if any(term in source.lower() for term in ['news', 'times', 'post']) else 4
        elif section == 'business':
            return 6 if any(term in source.lower() for term in ['business', 'financial', 'market']) else 4
        else:
            return 5  # Default priority
            
    def _get_section_max_age(self, section: str) -> int:
        """Get maximum article age in hours for each section."""
        age_limits = {
            'breaking_news': 24,      # Very recent
            'business': 48,           # Recent business news  
            'politics': 48,           # Recent political developments
            'tech_science': 168,      # Tech can be up to a week old
            'research_papers': 720,   # Research papers can be up to a month old
            'miscellaneous': 336,     # Intellectual content up to 2 weeks
            'scripture': 48,          # Daily readings
        }
        return age_limits.get(section, 168)  # Default 1 week
        
    def _get_check_frequency(self, section: str) -> int:
        """Get check frequency in hours for each section."""
        frequencies = {
            'breaking_news': 1,       # Check hourly
            'business': 2,            # Check every 2 hours
            'politics': 3,            # Check every 3 hours
            'tech_science': 6,        # Check every 6 hours
            'research_papers': 24,    # Check daily
            'miscellaneous': 12,      # Check twice daily
            'scripture': 24,          # Check daily
        }
        return frequencies.get(section, 6)  # Default every 6 hours
        
    def _extract_keywords_for_source(self, source: str, section: str, description: str) -> List[str]:
        """Extract relevant keywords for content filtering based on source and section."""
        keywords = []
        
        # Section-based keywords
        section_keywords = {
            'breaking_news': ['breaking', 'urgent', 'developing', 'alert', 'just in', 'live'],
            'business': ['business', 'market', 'economy', 'finance', 'earnings', 'stock', 'trade'],
            'tech_science': ['technology', 'science', 'research', 'innovation', 'breakthrough', 'study'],
            'research_papers': ['research', 'study', 'paper', 'journal', 'findings', 'analysis'],
            'politics': ['politics', 'government', 'policy', 'congress', 'senate', 'election'],
            'miscellaneous': ['culture', 'arts', 'philosophy', 'society', 'analysis', 'essay'],
        }
        
        keywords.extend(section_keywords.get(section, []))
        
        # Source-specific keywords from description
        if description:
            desc_words = description.lower().split()
            relevant_words = [word for word in desc_words if len(word) > 4 and word.isalpha()]
            keywords.extend(relevant_words[:3])  # Add top 3 relevant words
            
        return keywords
        
    def _init_intelligent_fallback_feeds(self) -> Dict[str, FeedConfig]:
        """Initialize intelligent fallback feed configurations combining CSV approach with our enhancements."""
        return {
            # Breaking News - High reliability sources
            'breaking_news_ap': FeedConfig(
                name='Associated Press', url='https://feeds.apnews.com/rss/apf-topnews',
                section='breaking_news', check_frequency_hours=1, priority=10, max_age_hours=24
            ),
            'breaking_news_reuters': FeedConfig(
                name='Reuters World News', url='https://feeds.reuters.com/reuters/worldNews',
                section='breaking_news', check_frequency_hours=1, priority=10, max_age_hours=24
            ),
            'breaking_news_bbc': FeedConfig(
                name='BBC News', url='https://feeds.bbci.co.uk/news/rss.xml',
                section='breaking_news', check_frequency_hours=1, priority=9, max_age_hours=24
            ),
            
            # Business & Finance - Premium sources
            'business_axios': FeedConfig(
                name='Axios Business', url='https://api.axios.com/feed/business',
                section='business', check_frequency_hours=2, priority=9, max_age_hours=48
            ),
            'business_wsj': FeedConfig(
                name='Wall Street Journal', url='https://feeds.a.dj.com/rss/RSSWorldNews.xml',
                section='business', check_frequency_hours=2, priority=9, max_age_hours=48
            ),
            
            # Technology & Science - Leading sources
            'tech_science_mit': FeedConfig(
                name='MIT Technology Review', url='https://www.technologyreview.com/feed/',
                section='tech_science', check_frequency_hours=6, priority=9, max_age_hours=168
            ),
            'tech_science_ieee': FeedConfig(
                name='IEEE Spectrum', url='https://spectrum.ieee.org/rss/fulltext',
                section='tech_science', check_frequency_hours=6, priority=8, max_age_hours=168
            ),
            'tech_science_nature': FeedConfig(
                name='Nature News', url='https://www.nature.com/nature.rss',
                section='tech_science', check_frequency_hours=12, priority=10, max_age_hours=168
            ),
            'tech_science_wired': FeedConfig(
                name='Wired', url='https://www.wired.com/feed/rss',
                section='tech_science', check_frequency_hours=6, priority=7, max_age_hours=168
            ),
            
            # Miscellaneous - Intellectual sources
            'miscellaneous_aeon': FeedConfig(
                name='Aeon Essays', url='https://aeon.co/feed.rss',
                section='miscellaneous', check_frequency_hours=12, priority=8, max_age_hours=336
            ),
            'miscellaneous_atlantic': FeedConfig(
                name='The Atlantic', url='https://www.theatlantic.com/feed/all/',
                section='miscellaneous', check_frequency_hours=6, priority=9, max_age_hours=336
            ),
        }
        
    def _organize_feeds_by_section(self) -> Dict[str, List[str]]:
        """Organize feed IDs by section for efficient lookup."""
        section_feeds = {}
        for feed_id, config in self.feeds.items():
            section = config.section
            if section not in section_feeds:
                section_feeds[section] = []
            section_feeds[section].append(feed_id)
            
        # Sort feeds within each section by priority (descending)
        for section in section_feeds:
            section_feeds[section].sort(
                key=lambda feed_id: self.feeds[feed_id].priority,
                reverse=True
            )
            
        return section_feeds
        
    def _init_quality_keywords(self) -> Dict[str, List[str]]:
        """Initialize quality keywords for content filtering."""
        return {
            'high_quality': [
                'analysis', 'investigation', 'exclusive', 'report', 'research',
                'study', 'findings', 'breakthrough', 'innovation', 'insight'
            ],
            'low_quality': [
                'listicle', 'clickbait', 'viral', 'trending', 'shocking',
                'you won\'t believe', 'celebrities', 'gossip'
            ]
        }
        
>>>>>>> 41c9bc5d
    def _init_exclude_patterns(self) -> List[str]:
        """Initialize patterns for excluding low-quality content."""
        return [
            r'\d+\s+(ways|things|reasons|tips)',  # Listicles
            r'you\s+won\'t\s+believe',              # Clickbait
            r'\d+\s+photos?\s+that',                # Photo galleries
            r'celebrities?\s+(who|that|wearing)',   # Celebrity content
            r'(watch|see)\s+what\s+happens?',       # Clickbait videos
        ]

    async def fetch_feed(self, feed_url: str, max_items: int = 10, filter_quality: bool = True) -> List[RSSItem]:
        """
        Fetch and parse an RSS feed with intelligent filtering.
        """
        cache_key = self._generate_cache_key(feed_url, filter_quality, max_items)
        
        # Don't use cache for daily readings to ensure fresh content
        if "usccb" in feed_url or "catholic" in feed_url:
            if cache_key in self._cache:
                del self._cache[cache_key]
                self.logger.debug(f"Cleared cache for spiritual feed: {feed_url}")
        elif cache_key in self._cache:
            return self._cache[cache_key]

        last_error: Optional[Exception] = None
        content: Optional[str] = None
        for attempt in range(self.max_retries):
            try:
                content = await self._fetch_with_retry(feed_url)
                break
            except Exception as exc:  # noqa: BLE001
                last_error = exc
                # Exponential backoff
                wait_time = 0.25 * (2 ** attempt)
                await asyncio.sleep(wait_time)
                
        if content is None:
            raise RSSServiceError(str(last_error) if last_error else "Failed to fetch feed")
            
        items = self._parse_feed(content, feed_url)
        
        # Apply quality filtering if requested
        if filter_quality:
            items = self._filter_content_quality(items)
            
        if max_items:
            items = items[:max_items]
            
        self._cache[cache_key] = items
        return items

    def _filter_content_quality(self, items: List[RSSItem]) -> List[RSSItem]:
        """Filter RSS items for quality based on content patterns and keywords."""
        if not items:
            return []
            
        filtered_items = []
        for item in items:
            # Check title and description for quality indicators
            combined_text = f"{item.title} {item.description}".lower()
            
            # Skip low-quality content patterns
            skip_item = False
            for pattern in self.exclude_patterns:
                if re.search(pattern, combined_text):
                    self.logger.debug(f"Excluding item due to pattern '{pattern}': {item.title[:50]}")
                    skip_item = True
                    break
                    
            if skip_item:
                continue
                
            # Check for low-quality keywords
            has_low_quality = any(keyword in combined_text for keyword in self.quality_keywords['low_quality'])
            if has_low_quality:
                self.logger.debug(f"Excluding item due to low-quality keywords: {item.title[:50]}")
                continue
                
            # Prefer items with high-quality keywords
            has_high_quality = any(keyword in combined_text for keyword in self.quality_keywords['high_quality'])
            if has_high_quality:
                item.title = f"⭐ {item.title}"  # Mark high-quality items
                
            filtered_items.append(item)
            
        self.logger.info(f"Quality filtering: {len(items)} -> {len(filtered_items)} items")
        return filtered_items

    def _generate_cache_key(self, feed_url: str, filter_quality: bool = True, max_items: int = 10) -> str:
        """Generate cache key for feed URL with parameters."""
        key_parts = [feed_url, str(filter_quality), str(max_items)]
        return hashlib.md5('_'.join(key_parts).encode()).hexdigest()

    async def fetch_configured_feed(self, feed_name: str) -> List[RSSItem]:
        """Fetch a pre-configured feed by name."""
        if feed_name not in self.feeds:
            raise ValueError(f"Feed '{feed_name}' not configured")
        config = self.feeds[feed_name]
        try:
            items = await self.fetch_feed(config.url)
            if not items and config.special_parser == "usccb":
                return await self._fetch_usccb_daily()
            return items
        except RSSServiceError:
            if config.special_parser == "usccb":
                return await self._fetch_usccb_daily()
            raise

    async def get_daily_readings(self, date: Optional[datetime] = None) -> DailyReading:
        """Get Catholic daily readings for a specific date."""
        now_et = datetime.now(EASTERN_TZ) if EASTERN_TZ else datetime.now()
        target_date = (date.astimezone(EASTERN_TZ) if date and date.tzinfo and EASTERN_TZ else (date or now_et)).date()
        
        # Clear stale cache entries (anything not from today)
        today_key = target_date.isoformat()
        keys_to_remove = [k for k in self._readings_cache.keys() if k != today_key]
        for key in keys_to_remove:
            del self._readings_cache[key]
            self.logger.debug(f"Cleared stale readings cache for {key}")
        
        cache_key = today_key
        if cache_key in self._readings_cache:
            self.logger.debug(f"Returning cached readings for {cache_key}")
            return self._readings_cache[cache_key]

        items = await self.fetch_configured_feed("usccb_daily")
        content_html = ""
        if items:
            content_html = items[0].content or items[0].description or ""

        reading = self.parse_usccb_content(content_html)
        # If parsing failed (no references), fallback to direct HTML page
        if not reading.first_reading.get("reference") and not reading.gospel.get("reference"):
            fallback_items = await self._fetch_usccb_daily()
            if fallback_items:
                content_html = fallback_items[0].content or fallback_items[0].description or ""
                reading = self.parse_usccb_content(content_html)

        # Ensure date field in ET midnight
        reading.date = datetime.combine(target_date, datetime.min.time(), tzinfo=EASTERN_TZ if EASTERN_TZ else None)
        self._readings_cache[cache_key] = reading
        return reading

    async def get_todays_spiritual_content(self) -> Dict[str, Any]:
        """Get today's complete spiritual content."""
        readings = await self.get_daily_readings()
        content: Dict[str, Any] = {"readings": readings}
        return content

    async def _fetch_usccb_daily(self) -> List[RSSItem]:
        """Fetch today's USCCB daily reading page and wrap as RSSItem."""
        now_et = datetime.now(EASTERN_TZ) if EASTERN_TZ else datetime.now()
        mm = f"{now_et.month:02d}"
        dd = f"{now_et.day:02d}"
        yy = f"{now_et.year % 100:02d}"
        reading_url = f"https://bible.usccb.org/bible/readings/{mm}{dd}{yy}.cfm"

        html = await self._fetch_with_retry(reading_url)

        title = f"Daily Reading for {now_et.strftime('%A, %B %d, %Y')}"
        item = RSSItem(
            title=title,
            description="USCCB Daily Readings",
            link=reading_url,
            published_date=now_et,
            guid=reading_url,
            source_feed="USCCB",
            categories=["Scripture", "Daily"],
            content=html,
        )
        return [item]

    async def fetch_all_configured_feeds(self) -> Dict[str, List[RSSItem]]:
        """Fetch all configured feeds in parallel."""
        results: Dict[str, List[RSSItem]] = {}
        async def fetch_one(name: str, cfg: FeedConfig) -> None:
            results[name] = await self.fetch_feed(cfg.url)

        tasks = [fetch_one(name, cfg) for name, cfg in self.feeds.items()]
        await asyncio.gather(*tasks)
        return results

    async def fetch_feeds_by_section(self, section: str, max_items_per_feed: int = 10) -> List[RSSItem]:
<<<<<<< HEAD
        """
        Fetch RSS feeds for a specific section with intelligent content selection.
        This replaces hardcoded keyword searches with curated RSS feeds.
        """
        section_feeds = [name for name, config in self.feeds.items() if config.section == section]
        
        if not section_feeds:
            self.logger.warning(f"No RSS feeds configured for section: {section}")
            return []
            
        self.logger.info(f"Fetching {len(section_feeds)} RSS feeds for section: {section}")
        
        all_items: List[RSSItem] = []
        
        # Fetch all feeds for this section in parallel
        async def fetch_section_feed(feed_name: str) -> List[RSSItem]:
            try:
                config = self.feeds[feed_name]
                items = await self.fetch_feed(config.url, max_items_per_feed)
                # Mark items with their source feed for provenance
                for item in items:
                    item.source_feed = config.name
                return items
            except Exception as e:
                self.logger.error(f"Failed to fetch RSS feed {feed_name}: {e}")
                return []
        
        tasks = [fetch_section_feed(feed_name) for feed_name in section_feeds]
        results = await asyncio.gather(*tasks, return_exceptions=True)
        
        # Collect all successful results
        for i, result in enumerate(results):
            if isinstance(result, Exception):
                self.logger.error(f"RSS feed fetch failed for {section_feeds[i]}: {result}")
            else:
                all_items.extend(result)
        
        # Apply intelligent content filtering based on recency and quality
        filtered_items = self._apply_intelligent_filtering(all_items, section)
        
        self.logger.info(f"Collected {len(all_items)} items from RSS, filtered to {len(filtered_items)} high-quality items for {section}")
        return filtered_items
    
    def _apply_intelligent_filtering(self, items: List[RSSItem], section: str) -> List[RSSItem]:
        """
        Apply intelligent filtering to RSS items instead of relying on hardcoded keywords.
        Uses publication date, content quality indicators, and section-specific criteria.
        """
        if not items:
            return []
        
        # Filter by recency (last 7 days for most sections, 24 hours for breaking news)
        from datetime import timedelta
        now = datetime.now()
        if section == "breaking_news":
            cutoff = now - timedelta(hours=24)
        elif section == "business":
            cutoff = now - timedelta(days=3) 
        elif section in ["tech_science", "miscellaneous"]:
            cutoff = now - timedelta(days=7)
        else:
            cutoff = now - timedelta(days=14)  # Default for other sections
            
        recent_items = [item for item in items if item.published_date >= cutoff]
        
        # Quality filtering based on content characteristics
        quality_items = []
        for item in recent_items:
            # Skip items that are too short (likely not substantial content)
            description_length = len(item.description or "") + len(item.content or "")
            if description_length < 100:  # Minimum content threshold
                continue
                
            # Skip items with common low-quality indicators
            title_lower = item.title.lower()
            if any(skip_phrase in title_lower for skip_phrase in [
                "breaking:", "live updates", "live blog", "watch:", "photos:", 
                "video:", "gallery:", "sponsored", "advertisement"
            ]):
                continue
                
            quality_items.append(item)
        
        # Sort by publication date (most recent first) and limit
        quality_items.sort(key=lambda x: x.published_date, reverse=True)
        
        # Return top items based on section requirements
        section_limits = {
            "breaking_news": 15,  # More items for filtering down to 3
            "business": 12,       # More items for filtering down to 3  
            "tech_science": 12,   # More items for filtering down to 3
            "miscellaneous": 20,  # More items for filtering down to 5
            "spiritual": 10       # Fewer needed for this section
        }
        
        limit = section_limits.get(section, 15)
        return quality_items[:limit]
=======
        """Fetch all RSS feeds for a specific section."""
        section_feeds = [cfg for cfg in self.feeds.values() if cfg.section == section]
        if not section_feeds:
            return []
        
        all_items = []
        for feed_config in section_feeds:
            try:
                items = await self.fetch_feed(feed_config.url, max_items_per_feed)
                # Update source_feed to be more descriptive
                for item in items:
                    item.source_feed = feed_config.name
                all_items.extend(items)
            except Exception as e:
                self.logger.warning(f"Failed to fetch {feed_config.name}: {e}")
                continue
        
        # Sort by published date, newest first
        all_items.sort(key=lambda x: x.published_date, reverse=True)
        return all_items
>>>>>>> 41c9bc5d

    def parse_usccb_content(self, content: str) -> DailyReading:
        """Parse USCCB daily readings from HTML content."""
        soup = BeautifulSoup(content or "", "html.parser")

        # Liturgical day
        liturgical_day_tag = soup.find(["h2", "h3"])
        liturgical_day = liturgical_day_tag.get_text(strip=True) if liturgical_day_tag else "Daily Readings"

        def extract_section(label_keywords: List[str]) -> Optional[Dict[str, str]]:
            # Find an h3 that contains any of the keywords
            for h3 in soup.find_all(["h3", "h4"]):
                text = h3.get_text(" ", strip=True)
                if any(keyword.lower() in text.lower() for keyword in label_keywords):
                    # Debug logging to understand current HTML structure
                    self.logger.debug(f"USCCB header found: '{text}' for keywords {label_keywords}")

                    # Improved reference extraction - handle both colon and no-colon formats
                    reference = ""

                    # First try: Extract after colon if present
                    if ":" in text:
                        reference = text.split(":", 1)[1].strip()
                        self.logger.debug(f"Reference after colon split: '{reference}'")
                    else:
                        # No colon - extract using patterns
                        self.logger.debug(f"No colon found in text: '{text}'")

                    # Universal pattern matching for both colon and no-colon cases
                    # Pattern 1: Extract full biblical citation after reading type
                    # Matches: "Reading 1 1 Timothy 6:2c-12" or "Gospel Luke 8:1-3"
                    full_citation_pattern = r'(?:Reading\s+\d+|Reading\s+[IVX]+|First\s+Reading|Second\s+Reading|Gospel|Responsorial\s+Psalm)\s+(.+)$'
                    citation_match = re.search(full_citation_pattern, text, re.IGNORECASE)
                    if citation_match:
                        extracted = citation_match.group(1).strip()
                        # Use this if it's longer/better than what we got from colon split
                        if len(extracted) > len(reference) or re.match(r'^[\d\-\.,;:\s]+$', reference):
                            reference = extracted
                            self.logger.debug(f"Full citation pattern match: '{reference}'")

                    # Pattern 2: If we still have incomplete reference, try to reconstruct
                    if re.match(r'^[\d\-\.,;:\s]+$', reference):
                        # Reference is just numbers/punctuation, look for book name in original text
                        book_pattern = r'((?:\d+\s+)?[A-Za-z]+(?:\s+[A-Za-z]+)*)\s+([\d\-\.,;:\s]+)$'
                        match = re.search(book_pattern, text)
                        if match:
                            book_part = match.group(1).strip()
                            verse_part = match.group(2).strip()
                            # Check if the book part is not a keyword
                            if not any(keyword.lower() in book_part.lower() for keyword in label_keywords):
                                reference = f"{book_part} {verse_part}".strip()
                                self.logger.debug(f"Reconstructed reference from book pattern: '{reference}'")

                    # Fallback: use the original text if nothing else worked
                    if not reference:
                        reference = text
                        self.logger.debug(f"Using original text as fallback: '{reference}'")

                    # Validate and clean the reference
                    reference = self._validate_and_clean_reference(reference, label_keywords)
                    # Gather following paragraphs until next header
                    parts: List[str] = []
                    for sib in h3.find_all_next():
                        if sib.name in ["h2", "h3", "h4"]:
                            break
                        if sib.name == "p":
                            text = sib.get_text(" ", strip=True)
                            # Remove copyright notices
                            text = re.sub(r"Lectionary for Mass.*?©.*?\.", "", text, flags=re.IGNORECASE)
                            text = re.sub(r"Used with permission.*?\.", "", text, flags=re.IGNORECASE)
                            text = re.sub(r"Copyright.*?reserved.*?\.", "", text, flags=re.IGNORECASE)
                            text = re.sub(r"©\s*\d{4}.*?\.", "", text)
                            text = re.sub(r"All rights reserved.*?\.", "", text, flags=re.IGNORECASE)
                            text = re.sub(r"Excerpts from.*?permission.*?\.", "", text, flags=re.IGNORECASE)
                            # Remove the specific "Neither this work" copyright notice
                            text = re.sub(r"Neither this work nor any part.*?copyright owner\.", "", text, flags=re.IGNORECASE | re.DOTALL)
                            text = re.sub(r"Neither this work.*?without permission.*?\.", "", text, flags=re.IGNORECASE | re.DOTALL)
                            # Catch any remaining copyright language
                            text = re.sub(r".*may\s+be\s+reproduced.*?without\s+permission.*?\.", "", text, flags=re.IGNORECASE | re.DOTALL)
                            text = text.strip()
                            if text:  # Only add if there's content left after removing copyright
                                parts.append(text)
                    # Clean the final combined text as well
                    final_text = "\n".join(parts).strip()
                    # Remove any trailing copyright that might span paragraphs
                    final_text = re.sub(r"Lectionary for Mass.*", "", final_text, flags=re.IGNORECASE)
                    final_text = re.sub(r"Copyright.*", "", final_text, flags=re.IGNORECASE)
                    final_text = re.sub(r"Neither this work.*", "", final_text, flags=re.IGNORECASE)
                    return {"reference": reference, "text": final_text.strip()}
            return None

        first_reading = extract_section(["Reading 1", "Reading I", "First Reading"]) or {"reference": "", "text": ""}
        responsorial = extract_section(["Responsorial Psalm"]) or {"reference": "", "text": ""}
        second_reading = extract_section(["Reading 2", "Reading II", "Second Reading"]) or None
        gospel = extract_section(["Gospel"]) or {"reference": "", "text": ""}

        # Try to extract psalm response
        response_match = re.search(r"R\.?\s*(.+)", responsorial.get("text", ""))
        response = response_match.group(1).strip() if response_match else ""
        responsorial_psalm = {
            "reference": responsorial.get("reference", ""),
            "text": responsorial.get("text", ""),
            "response": response,
        }

        return DailyReading(
            date=datetime.now(EASTERN_TZ) if EASTERN_TZ else datetime.now(),
            liturgical_day=liturgical_day,
            first_reading=first_reading,
            responsorial_psalm=responsorial_psalm,
            second_reading=second_reading,
            gospel=gospel,
            reflection=None,
            saint_of_day=None,
        )

    def extract_scripture_wisdom(self, reading: DailyReading) -> str:
        """Extract key wisdom/insight from daily readings."""
        # Simple heuristic for now
        gospel_text = reading.gospel.get("text", "") if reading.gospel else ""
        first_text = reading.first_reading.get("text", "") if reading.first_reading else ""
        combined = f"{gospel_text} {first_text}".strip()
        if not combined:
            return "Reflection unavailable."
        # Return first meaningful sentence
        sentences = re.split(r"(?<=[.!?])\s+", combined)
        return sentences[0][:280]

    async def _fetch_with_retry(self, url: str) -> str:
        """Single attempt fetch; external retry handled by caller."""
        # USCCB URLs need special handling due to anti-bot protection
        # Only curl works reliably, so use it directly
        if 'bible.usccb.org' in url:
            return await self._fetch_with_curl(url)
        
        # Regular fetch for non-USCCB URLs using aiohttp
        timeout = aiohttp.ClientTimeout(total=self.timeout)
        # Disable SSL verification to avoid local cert issues in test environments
        connector = aiohttp.TCPConnector(ssl=False)
        headers = {
            "User-Agent": "Mozilla/5.0 (Windows NT 10.0; Win64; x64) AppleWebKit/537.36 (KHTML, like Gecko) Chrome/117.0.0.0 Safari/537.36",
            "Accept": "application/rss+xml,application/xml;q=0.9,*/*;q=0.8",
            "Accept-Language": "en-US,en;q=0.9",
            "Referer": url,
            "Connection": "keep-alive",
        }
        async with aiohttp.ClientSession(timeout=timeout, connector=connector) as session:
            async with session.get(url, headers=headers) as resp:
                if resp.status != 200:
                    raise RSSServiceError(f"HTTP {resp.status} for {url}")
                return await resp.text()
    
    async def _fetch_with_curl(self, url: str) -> str:
        """Fetch USCCB content using curl subprocess (only method that works due to anti-bot protection)."""
        cmd = [
            'curl',
            '-s',  # Silent mode
            '-L',  # Follow redirects
            '-H', 'User-Agent: Mozilla/5.0 (Windows NT 10.0; Win64; x64) AppleWebKit/537.36 (KHTML, like Gecko) Chrome/117.0.0.0 Safari/537.36',
            '-H', 'Accept: application/rss+xml,application/xml;q=0.9,text/html;q=0.8,*/*;q=0.7',
            '-H', 'Accept-Language: en-US,en;q=0.9',
            '--compressed',  # Handle gzip/deflate
            '--max-time', str(self.timeout),
            url
        ]
        
        try:
            process = await asyncio.create_subprocess_exec(
                *cmd,
                stdout=subprocess.PIPE,
                stderr=subprocess.PIPE
            )
            stdout, stderr = await process.communicate()
            
            if process.returncode == 0:
                self.logger.info(f"Successfully fetched USCCB content from {url} using curl")
                return stdout.decode('utf-8', errors='ignore')
            else:
                error_msg = stderr.decode('utf-8', errors='ignore') if stderr else f"curl exited with code {process.returncode}"
                raise RSSServiceError(f"curl failed: {error_msg}")
        except Exception as e:
            raise RSSServiceError(f"Failed to execute curl: {e}")

    def _parse_feed(self, content: str, feed_url: str) -> List[RSSItem]:
        """Parse RSS/Atom feed content."""
        parsed = feedparser.parse(content)
        items: List[RSSItem] = []
        for entry in parsed.entries:
            title = getattr(entry, "title", "").strip()
            link = getattr(entry, "link", "").strip()
            description = getattr(entry, "summary", getattr(entry, "description", "")).strip()
            guid = getattr(entry, "id", getattr(entry, "guid", link or title))
            author = getattr(entry, "author", None)
            categories = [t.term for t in getattr(entry, "tags", [])] if getattr(entry, "tags", None) else []
            content_value: Optional[str] = None
            if getattr(entry, "content", None):
                # entry.content is a list of dicts
                try:
                    content_value = entry.content[0].value
                except Exception:  # noqa: BLE001
                    content_value = None
            elif getattr(entry, "summary", None):
                content_value = entry.summary

            # Published date
            published_raw = getattr(entry, "published", getattr(entry, "updated", ""))
            published_date = self._parse_date(published_raw) if published_raw else datetime.now()

            items.append(
                RSSItem(
                    title=title,
                    description=description,
                    link=link,
                    published_date=published_date,
                    guid=str(guid),
                    source_feed=feed_url,
                    author=author,
                    categories=categories,
                    content=content_value,
                )
            )

        return items

    def _parse_date(self, date_str: str) -> datetime:
        """Parse various RSS date formats."""
        try:
            dt = dateutil_parser.parse(date_str)
            return dt.replace(tzinfo=None)
        except Exception:  # noqa: BLE001
            return datetime.now()

    def _generate_cache_key(self, feed_url: str, filter_quality: bool = False, max_items: int = 10) -> str:
        """Generate cache key for feed URL with parameters"""
        key_parts = [feed_url, str(filter_quality), str(max_items)]
        return hashlib.md5(':'.join(key_parts).encode()).hexdigest()

    def _extract_liturgical_date(self, content: str) -> str:
        """Extract liturgical date from USCCB content."""
        soup = BeautifulSoup(content or "", "html.parser")
        h2 = soup.find("h2")
        return h2.get_text(strip=True) if h2 else "Daily Readings"

    def _validate_and_clean_reference(self, reference: str, label_keywords: List[str]) -> str:
        """Validate and clean a scripture reference, providing fallbacks if needed."""
        if not reference or not reference.strip():
            self.logger.warning(f"Empty reference for keywords {label_keywords}")
            return self._get_fallback_reference(label_keywords)

        # Clean the reference
        cleaned = reference.strip()

        # Remove any remaining label keywords from the reference
        for keyword in label_keywords:
            if keyword.lower() in cleaned.lower():
                # Remove the keyword and common separators
                pattern = rf'\b{re.escape(keyword)}\b[:\s]*'
                cleaned = re.sub(pattern, '', cleaned, flags=re.IGNORECASE).strip()

        # Check if reference looks valid (contains letters, not just numbers/punctuation)
        if re.match(r'^[\d\-\.,;:\s]+$', cleaned):
            self.logger.warning(f"Reference appears incomplete (numbers only): '{cleaned}' for keywords {label_keywords}")
            # Still return it but add a warning - the expansion function might help
            return cleaned if cleaned else self._get_fallback_reference(label_keywords)

        # Check for minimum length
        if len(cleaned) < 2:
            self.logger.warning(f"Reference too short: '{cleaned}' for keywords {label_keywords}")
            return self._get_fallback_reference(label_keywords)

        self.logger.debug(f"Validated reference: '{cleaned}' for keywords {label_keywords}")
        return cleaned

    def _get_fallback_reference(self, label_keywords: List[str]) -> str:
        """Provide fallback reference names when parsing fails."""
        fallback_map = {
            "Reading 1": "Daily Reading",
            "Reading I": "Daily Reading",
            "First Reading": "Daily Reading",
            "Reading 2": "Second Reading",
            "Reading II": "Second Reading",
            "Second Reading": "Second Reading",
            "Gospel": "Daily Gospel",
            "Responsorial Psalm": "Daily Psalm"
        }

        for keyword in label_keywords:
            if keyword in fallback_map:
                self.logger.info(f"Using fallback reference '{fallback_map[keyword]}' for failed keyword '{keyword}'")
                return fallback_map[keyword]

        # Ultimate fallback
        return "Daily Reading"


    async def fetch_section_content(
        self, 
        section: str, 
        target_count: int = 5, 
        max_feeds: int = 5,
        hours_back: int = 24
    ) -> List[Dict[str, Any]]:
        """
        Fetch content for a specific newsletter section using RSS feeds.
        This is the main method that replaces llmlayer functionality.
        
        Args:
            section: Section name (breaking_news, business, tech_science, etc.)
            target_count: Target number of articles to return
            max_feeds: Maximum number of feeds to query
            hours_back: Look back this many hours for articles
            
        Returns:
            List of structured articles ready for the newsletter pipeline
        """
        if section not in self.section_feeds:
            self.logger.warning(f"No feeds configured for section: {section}")
            return []
            
        feed_ids = self.section_feeds[section][:max_feeds]
        all_articles = []
        seen_urls: Set[str] = set()
        
        self.logger.info(f"Fetching content for {section} from {len(feed_ids)} feeds")
        
        # Fetch from feeds in parallel
        fetch_tasks = []
        for feed_id in feed_ids:
            config = self.feeds[feed_id]
            task = self._fetch_feed_with_config(config, target_count * 2)
            fetch_tasks.append(task)
            
        # Wait for all feeds to complete (or timeout)
        feed_results = await asyncio.gather(*fetch_tasks, return_exceptions=True)
        
        # Process results
        for i, result in enumerate(feed_results):
            if isinstance(result, Exception):
                feed_id = feed_ids[i]
                self.logger.warning(f"Feed {feed_id} failed: {result}")
                continue
                
            # Filter and process articles
            for item in result:
                if self._is_article_suitable(item, section, hours_back, seen_urls):
                    article = self._convert_rss_to_article(item, section)
                    all_articles.append(article)
                    seen_urls.add(item.link)
                    
                    if len(all_articles) >= target_count * 2:  # Get extra for better selection
                        break
                        
        # Sort by quality and recency
        all_articles.sort(key=lambda x: (
            x.get('priority_score', 0),
            x.get('published', '1970-01-01')
        ), reverse=True)
        
        # Return top articles
        selected = all_articles[:target_count]
        self.logger.info(f"Selected {len(selected)} articles for {section} from {len(all_articles)} candidates")
        
        return selected
        
    async def _fetch_feed_with_config(self, config: FeedConfig, max_items: int) -> List[RSSItem]:
        """Fetch a feed with its specific configuration."""
        try:
            return await self.fetch_feed(config.url, max_items=max_items, filter_quality=True)
        except Exception as e:
            self.logger.error(f"Failed to fetch {config.name}: {e}")
            return []
            
    def _is_article_suitable(
        self, 
        item: RSSItem, 
        section: str, 
        hours_back: int, 
        seen_urls: Set[str]
    ) -> bool:
        """Check if an RSS item is suitable for the given section."""
        # Skip duplicates
        if item.link in seen_urls:
            return False
            
        # Check recency
        if item.published_date:
            age_hours = (datetime.now() - item.published_date.replace(tzinfo=None)).total_seconds() / 3600
            if age_hours > hours_back:
                return False
                
        # Check for quality indicators
        if not self._passes_quality_filter(item, section):
            return False
            
        return True
        
    def _passes_quality_filter(self, item: RSSItem, section: str) -> bool:
        """Check if content passes quality filters."""
        title_lower = item.title.lower()
        desc_lower = (item.description or '').lower()
        content_text = f"{title_lower} {desc_lower}"
        
        # Exclude low-quality patterns
        for pattern in self.exclude_patterns:
            if re.search(pattern, content_text, re.IGNORECASE):
                return False
                
        # Check for low-quality keywords
        low_quality_count = sum(
            1 for keyword in self.quality_keywords['low_quality']
            if keyword in content_text
        )
        
        # Check for high-quality keywords
        high_quality_count = sum(
            1 for keyword in self.quality_keywords['high_quality']
            if keyword in content_text
        )
        
        # Simple quality scoring
        quality_score = high_quality_count - (low_quality_count * 2)
        
        # Section-specific quality thresholds
        thresholds = {
            'breaking_news': -1,      # More lenient for breaking news
            'business': 0,            # Standard threshold
            'tech_science': 0,        # Standard threshold
            'research_papers': 1,     # Higher threshold for academic content
            'politics': 0,            # Standard threshold
            'miscellaneous': 1,       # Higher threshold for intellectual content
        }
        
        return quality_score >= thresholds.get(section, 0)
        
    def _convert_rss_to_article(self, item: RSSItem, section: str) -> Dict[str, Any]:
        """Convert RSS item to article format expected by newsletter pipeline."""
        # Calculate priority score based on source and content
        source_priority = 0
        for feed_id, config in self.feeds.items():
            if config.url == item.source_feed:
                source_priority = config.priority
                break
                
        content_score = self._calculate_content_score(item, section)
        priority_score = source_priority + content_score
        
        # Extract clean summary
        summary = self._extract_clean_summary(item)
        
        return {
            'headline': item.title,
            'url': item.link,
            'summary_text': summary,
            'source': self._extract_source_name(item.source_feed),
            'published': item.published_date.isoformat() if item.published_date else None,
            'priority_score': priority_score,
            'section': section,
            'metadata': {
                'author': item.author,
                'categories': item.categories or [],
                'guid': item.guid,
                'feed_url': item.source_feed,
            }
        }
        
    def _calculate_content_score(self, item: RSSItem, section: str) -> float:
        """Calculate content quality score based on various factors."""
        score = 0.0
        content_text = f"{item.title} {item.description or ''}".lower()
        
        # High-quality indicators
        for keyword in self.quality_keywords['high_quality']:
            if keyword in content_text:
                score += 0.5
                
        # Section-specific keywords
        if section in self.quality_keywords:
            for keyword in self.quality_keywords[section]:
                if keyword in content_text:
                    score += 0.3
                    
        # Title length (optimal range)
        title_len = len(item.title)
        if 30 <= title_len <= 100:
            score += 0.2
        elif title_len > 150:
            score -= 0.3
            
        # Description quality
        if item.description and len(item.description) > 50:
            score += 0.2
            
        # Recency boost (more recent = higher score)
        if item.published_date:
            age_hours = (datetime.now() - item.published_date.replace(tzinfo=None)).total_seconds() / 3600
            if age_hours < 6:
                score += 0.3
            elif age_hours < 24:
                score += 0.1
                
        return score
        
    def _extract_clean_summary(self, item: RSSItem) -> str:
        """Extract and clean summary text from RSS item."""
        # Prefer full content over description
        text = item.content or item.description or ''
        
        # Remove HTML tags
        if '<' in text and '>' in text:
            soup = BeautifulSoup(text, 'html.parser')
            text = soup.get_text(' ', strip=True)
            
        # Clean up common RSS artifacts
        text = re.sub(r'\s+', ' ', text)  # Normalize whitespace
        text = re.sub(r'Continue reading.*', '', text, flags=re.IGNORECASE)
        text = re.sub(r'Read more.*', '', text, flags=re.IGNORECASE)
        text = re.sub(r'\[.*?\]', '', text)  # Remove bracketed content
        
        # Truncate to reasonable length
        if len(text) > 300:
            text = text[:297] + '...'
            
        return text.strip()
        
    def _extract_source_name(self, feed_url: str) -> str:
        """Extract clean source name from feed URL."""
        # Check if we have a configured name for this URL
        for config in self.feeds.values():
            if config.url == feed_url:
                return config.name
                
        # Extract from URL
        parsed = urlparse(feed_url)
        domain = parsed.netloc.replace('www.', '')
        
        # Clean up common domain suffixes
        if domain.endswith('.com'):
            domain = domain[:-4]
        elif domain.endswith('.org'):
            domain = domain[:-4]
            
        return domain.replace('.', ' ').title()
        
    def _filter_content_quality(self, items: List[RSSItem]) -> List[RSSItem]:
        """Filter RSS items based on quality indicators."""
        filtered_items = []
        
        for item in items:
            # Basic quality checks
            if not item.title or len(item.title) < 10:
                continue
                
            if not item.link or not item.link.startswith('http'):
                continue
                
            # Content quality check
            if self._passes_basic_quality_check(item):
                filtered_items.append(item)
                
        return filtered_items
        
    def _passes_basic_quality_check(self, item: RSSItem) -> bool:
        """Basic quality check for RSS items."""
        title_lower = item.title.lower()
        
        # Skip obvious spam/low-quality content
        spam_indicators = [
            'click here', 'amazing', 'shocking', 'unbelievable',
            'you won\'t believe', 'this one trick', 'doctors hate'
        ]
        
        for indicator in spam_indicators:
            if indicator in title_lower:
                return False
                
        return True
        
    async def get_section_feeds_status(self) -> Dict[str, Any]:
        """Get status information for all section feeds."""
        status = {}
        
        for section, feed_ids in self.section_feeds.items():
            section_status = {
                'total_feeds': len(feed_ids),
                'feeds': [],
                'last_check': datetime.now().isoformat(),
            }
            
            for feed_id in feed_ids:
                config = self.feeds[feed_id]
                feed_status = {
                    'name': config.name,
                    'url': config.url,
                    'priority': config.priority,
                    'max_age_hours': config.max_age_hours,
                    'check_frequency_hours': config.check_frequency_hours,
                }
                section_status['feeds'].append(feed_status)
                
            status[section] = section_status
            
        return status


class RSSServiceError(Exception):
    """Custom exception for RSS service failures"""
    pass


# Factory functions to create the appropriate RSS service
def create_rss_service():
    """Create RSS service using available dependencies."""
    if EXTERNAL_DEPS_AVAILABLE:
        return RSSService()
    else:
        logging.warning("External dependencies not available, using simple RSS implementation")
        return SimpleRSSService()


def create_rss_adapter(rss_service=None):
    """Create RSS adapter using available dependencies.""" 
    if rss_service is None:
        rss_service = create_rss_service()
        
    if EXTERNAL_DEPS_AVAILABLE:
        from src.services.rss_content_adapter import RSSContentAdapter
        return RSSContentAdapter(rss_service)
    else:
        return SimpleRSSAdapter(rss_service)

<|MERGE_RESOLUTION|>--- conflicted
+++ resolved
@@ -138,11 +138,7 @@
     def _init_spiritual_feeds(self) -> Dict[str, FeedConfig]:
         """Initialize spiritual/scripture feed configurations (existing functionality)."""
         return {
-<<<<<<< HEAD
-            # Spiritual Content (RSS-based)
-=======
             # Scripture/Spiritual feeds
->>>>>>> 41c9bc5d
             "usccb_daily": FeedConfig(
                 name="USCCB Daily Readings",
                 url="https://bible.usccb.org/readings.rss",
@@ -160,54 +156,8 @@
                 check_frequency_hours=24,
                 parse_full_content=True,
                 special_parser=None,
-<<<<<<< HEAD
-                priority=9,
-                max_age_hours=48,
-            ),
-            "vatican_news": FeedConfig(
-                name="Vatican News",
-                url="https://www.vaticannews.va/en/pope.rss",
-                section="scripture",
-                check_frequency_hours=12,
-                parse_full_content=False,
-                priority=8,
-                max_age_hours=72,
-            ),
-            
-            # News & Current Affairs (RSS-based for high reliability)
-            "ap_news": FeedConfig(
-                name="Associated Press",
-                url="https://feeds.apnews.com/rss/apf-topnews",
-                section="breaking_news",
-                check_frequency_hours=1,
-                parse_full_content=False,
-            ),
-            "reuters_world": FeedConfig(
-                name="Reuters World News",
-                url="https://feeds.reuters.com/reuters/worldNews",
-                section="breaking_news",
-                check_frequency_hours=1,
-                parse_full_content=False,
-            ),
-            
-            # Technology & Science (RSS-based)
-            "mit_tech_review": FeedConfig(
-                name="MIT Technology Review",
-                url="https://www.technologyreview.com/feed/",
-                section="tech_science",
-                check_frequency_hours=6,
-                parse_full_content=False,
-            ),
-            "ieee_spectrum": FeedConfig(
-                name="IEEE Spectrum",
-                url="https://spectrum.ieee.org/rss/fulltext",
-                section="tech_science", 
-                check_frequency_hours=6,
-                parse_full_content=False,
-=======
-<<<<<<< HEAD
-            ),
-            
+            ),
+
             # Breaking News feeds
             "bbc_news": FeedConfig(
                 name="BBC News",
@@ -296,14 +246,11 @@
                 url="http://feeds.arstechnica.com/arstechnica/index/",
                 section="tech_science",
                 check_frequency_hours=2,
->>>>>>> 41c9bc5d
             ),
             "nature_news": FeedConfig(
                 name="Nature News",
                 url="https://www.nature.com/nature.rss",
                 section="tech_science",
-<<<<<<< HEAD
-=======
                 check_frequency_hours=6,
             ),
             "mit_tech": FeedConfig(
@@ -374,33 +321,7 @@
                 name="The Marginalian",
                 url="https://www.themarginalian.org/feed/",
                 section="miscellaneous",
->>>>>>> 41c9bc5d
                 check_frequency_hours=12,
-            ),
-            
-            # Business & Finance (RSS-based)
-            "axios_business": FeedConfig(
-                name="Axios Business",
-                url="https://api.axios.com/feed/business",
-                section="business",
-                check_frequency_hours=2,
-                parse_full_content=False,
-            ),
-            
-            # Miscellaneous Intellectual Content (RSS-based)
-            "aeon": FeedConfig(
-                name="Aeon Essays",
-                url="https://aeon.co/feed.rss",
-                section="miscellaneous",
-                check_frequency_hours=12,
-                parse_full_content=False,
-            ),
-            "the_atlantic": FeedConfig(
-                name="The Atlantic",
-                url="https://www.theatlantic.com/feed/all/",
-                section="miscellaneous",
-                check_frequency_hours=6,
-                parse_full_content=False,
             ),
         }
         
@@ -638,243 +559,6 @@
             ]
         }
         
-<<<<<<< HEAD
-=======
-    def _load_feeds_from_csv(self, csv_path: str) -> Dict[str, FeedConfig]:
-        """Load feed configurations from RSS.csv file."""
-        configs = {}
-        
-        try:
-            with open(csv_path, 'r', encoding='utf-8') as file:
-                reader = csv.DictReader(file)
-                for i, row in enumerate(reader):
-                    section = row.get('Section', '').lower().replace(' ', '_').replace('&', 'and')
-                    source = row.get('Source', '').strip()
-                    url = row.get('RSS Feed URL', '').strip()
-                    description = row.get('Description', '').strip()
-                    
-                    if not url or not section or not source:
-                        continue
-                        
-                    # Map CSV sections to our internal section names
-                    section = self._map_csv_section_to_internal(section)
-                    if not section:
-                        continue
-                        
-                    # Generate unique feed ID
-                    feed_id = f"{section}_{source.lower().replace(' ', '_').replace('.', '').replace('-', '_')}"
-                    
-                    # Determine priority based on source authority
-                    priority = self._get_source_priority(source, section)
-                    
-                    # Set max age based on section
-                    max_age = self._get_section_max_age(section)
-                    
-                    # Extract keywords for filtering
-                    keywords = self._extract_keywords_for_source(source, section, description)
-                    
-                    configs[feed_id] = FeedConfig(
-                        name=source,
-                        url=url,
-                        section=section,
-                        check_frequency_hours=self._get_check_frequency(section),
-                        parse_full_content=False,  # Start with summaries for performance
-                        priority=priority,
-                        keywords=keywords,
-                        max_age_hours=max_age,
-                    )
-                    
-            self.logger.info(f"Loaded {len(configs)} feed configurations from CSV")
-            
-        except Exception as e:
-            self.logger.error(f"Failed to load RSS feeds from CSV: {e}")
-            
-        return configs
-        
-    def _map_csv_section_to_internal(self, csv_section: str) -> Optional[str]:
-        """Map CSV section names to internal section names."""
-        mapping = {
-            'breaking_news': 'breaking_news',
-            'business': 'business', 
-            'tech_and_science': 'tech_science',
-            'research_papers': 'research_papers',
-            'politics': 'politics',
-            'miscellaneous': 'miscellaneous',
-        }
-        return mapping.get(csv_section)
-        
-    def _get_source_priority(self, source: str, section: str) -> int:
-        """Determine source priority based on authority and section."""
-        # High priority sources (premium, authoritative)
-        high_priority = {
-            'BBC News': 10, 'Reuters Top News': 10, 'Associated Press': 10,
-            'Wall Street Journal': 9, 'Financial Times': 9, 'Bloomberg': 9,
-            'Nature News': 10, 'Science Magazine': 10, 'MIT Technology Review': 9,
-            'The Atlantic': 9, 'The New Yorker': 9, 'Aeon': 8,
-        }
-        
-        # Medium priority sources
-        medium_priority = {
-            'CNN World': 7, 'Guardian World News': 7, 'NPR News': 7,
-            'CNBC': 6, 'MarketWatch': 6, 'Harvard Business Review': 8,
-            'TechCrunch': 6, 'Wired': 7, 'The Verge': 6,
-            'Politico': 7, 'The Hill': 6,
-        }
-        
-        # Check exact matches first
-        if source in high_priority:
-            return high_priority[source]
-        if source in medium_priority:
-            return medium_priority[source]
-            
-        # Section-based priorities for unlisted sources
-        if section == 'research_papers':
-            return 8 if 'arxiv' in source.lower() or 'nature' in source.lower() else 5
-        elif section == 'breaking_news':
-            return 7 if any(term in source.lower() for term in ['news', 'times', 'post']) else 4
-        elif section == 'business':
-            return 6 if any(term in source.lower() for term in ['business', 'financial', 'market']) else 4
-        else:
-            return 5  # Default priority
-            
-    def _get_section_max_age(self, section: str) -> int:
-        """Get maximum article age in hours for each section."""
-        age_limits = {
-            'breaking_news': 24,      # Very recent
-            'business': 48,           # Recent business news  
-            'politics': 48,           # Recent political developments
-            'tech_science': 168,      # Tech can be up to a week old
-            'research_papers': 720,   # Research papers can be up to a month old
-            'miscellaneous': 336,     # Intellectual content up to 2 weeks
-            'scripture': 48,          # Daily readings
-        }
-        return age_limits.get(section, 168)  # Default 1 week
-        
-    def _get_check_frequency(self, section: str) -> int:
-        """Get check frequency in hours for each section."""
-        frequencies = {
-            'breaking_news': 1,       # Check hourly
-            'business': 2,            # Check every 2 hours
-            'politics': 3,            # Check every 3 hours
-            'tech_science': 6,        # Check every 6 hours
-            'research_papers': 24,    # Check daily
-            'miscellaneous': 12,      # Check twice daily
-            'scripture': 24,          # Check daily
-        }
-        return frequencies.get(section, 6)  # Default every 6 hours
-        
-    def _extract_keywords_for_source(self, source: str, section: str, description: str) -> List[str]:
-        """Extract relevant keywords for content filtering based on source and section."""
-        keywords = []
-        
-        # Section-based keywords
-        section_keywords = {
-            'breaking_news': ['breaking', 'urgent', 'developing', 'alert', 'just in', 'live'],
-            'business': ['business', 'market', 'economy', 'finance', 'earnings', 'stock', 'trade'],
-            'tech_science': ['technology', 'science', 'research', 'innovation', 'breakthrough', 'study'],
-            'research_papers': ['research', 'study', 'paper', 'journal', 'findings', 'analysis'],
-            'politics': ['politics', 'government', 'policy', 'congress', 'senate', 'election'],
-            'miscellaneous': ['culture', 'arts', 'philosophy', 'society', 'analysis', 'essay'],
-        }
-        
-        keywords.extend(section_keywords.get(section, []))
-        
-        # Source-specific keywords from description
-        if description:
-            desc_words = description.lower().split()
-            relevant_words = [word for word in desc_words if len(word) > 4 and word.isalpha()]
-            keywords.extend(relevant_words[:3])  # Add top 3 relevant words
-            
-        return keywords
-        
-    def _init_intelligent_fallback_feeds(self) -> Dict[str, FeedConfig]:
-        """Initialize intelligent fallback feed configurations combining CSV approach with our enhancements."""
-        return {
-            # Breaking News - High reliability sources
-            'breaking_news_ap': FeedConfig(
-                name='Associated Press', url='https://feeds.apnews.com/rss/apf-topnews',
-                section='breaking_news', check_frequency_hours=1, priority=10, max_age_hours=24
-            ),
-            'breaking_news_reuters': FeedConfig(
-                name='Reuters World News', url='https://feeds.reuters.com/reuters/worldNews',
-                section='breaking_news', check_frequency_hours=1, priority=10, max_age_hours=24
-            ),
-            'breaking_news_bbc': FeedConfig(
-                name='BBC News', url='https://feeds.bbci.co.uk/news/rss.xml',
-                section='breaking_news', check_frequency_hours=1, priority=9, max_age_hours=24
-            ),
-            
-            # Business & Finance - Premium sources
-            'business_axios': FeedConfig(
-                name='Axios Business', url='https://api.axios.com/feed/business',
-                section='business', check_frequency_hours=2, priority=9, max_age_hours=48
-            ),
-            'business_wsj': FeedConfig(
-                name='Wall Street Journal', url='https://feeds.a.dj.com/rss/RSSWorldNews.xml',
-                section='business', check_frequency_hours=2, priority=9, max_age_hours=48
-            ),
-            
-            # Technology & Science - Leading sources
-            'tech_science_mit': FeedConfig(
-                name='MIT Technology Review', url='https://www.technologyreview.com/feed/',
-                section='tech_science', check_frequency_hours=6, priority=9, max_age_hours=168
-            ),
-            'tech_science_ieee': FeedConfig(
-                name='IEEE Spectrum', url='https://spectrum.ieee.org/rss/fulltext',
-                section='tech_science', check_frequency_hours=6, priority=8, max_age_hours=168
-            ),
-            'tech_science_nature': FeedConfig(
-                name='Nature News', url='https://www.nature.com/nature.rss',
-                section='tech_science', check_frequency_hours=12, priority=10, max_age_hours=168
-            ),
-            'tech_science_wired': FeedConfig(
-                name='Wired', url='https://www.wired.com/feed/rss',
-                section='tech_science', check_frequency_hours=6, priority=7, max_age_hours=168
-            ),
-            
-            # Miscellaneous - Intellectual sources
-            'miscellaneous_aeon': FeedConfig(
-                name='Aeon Essays', url='https://aeon.co/feed.rss',
-                section='miscellaneous', check_frequency_hours=12, priority=8, max_age_hours=336
-            ),
-            'miscellaneous_atlantic': FeedConfig(
-                name='The Atlantic', url='https://www.theatlantic.com/feed/all/',
-                section='miscellaneous', check_frequency_hours=6, priority=9, max_age_hours=336
-            ),
-        }
-        
-    def _organize_feeds_by_section(self) -> Dict[str, List[str]]:
-        """Organize feed IDs by section for efficient lookup."""
-        section_feeds = {}
-        for feed_id, config in self.feeds.items():
-            section = config.section
-            if section not in section_feeds:
-                section_feeds[section] = []
-            section_feeds[section].append(feed_id)
-            
-        # Sort feeds within each section by priority (descending)
-        for section in section_feeds:
-            section_feeds[section].sort(
-                key=lambda feed_id: self.feeds[feed_id].priority,
-                reverse=True
-            )
-            
-        return section_feeds
-        
-    def _init_quality_keywords(self) -> Dict[str, List[str]]:
-        """Initialize quality keywords for content filtering."""
-        return {
-            'high_quality': [
-                'analysis', 'investigation', 'exclusive', 'report', 'research',
-                'study', 'findings', 'breakthrough', 'innovation', 'insight'
-            ],
-            'low_quality': [
-                'listicle', 'clickbait', 'viral', 'trending', 'shocking',
-                'you won\'t believe', 'celebrities', 'gossip'
-            ]
-        }
-        
->>>>>>> 41c9bc5d
     def _init_exclude_patterns(self) -> List[str]:
         """Initialize patterns for excluding low-quality content."""
         return [
@@ -1058,105 +742,6 @@
         return results
 
     async def fetch_feeds_by_section(self, section: str, max_items_per_feed: int = 10) -> List[RSSItem]:
-<<<<<<< HEAD
-        """
-        Fetch RSS feeds for a specific section with intelligent content selection.
-        This replaces hardcoded keyword searches with curated RSS feeds.
-        """
-        section_feeds = [name for name, config in self.feeds.items() if config.section == section]
-        
-        if not section_feeds:
-            self.logger.warning(f"No RSS feeds configured for section: {section}")
-            return []
-            
-        self.logger.info(f"Fetching {len(section_feeds)} RSS feeds for section: {section}")
-        
-        all_items: List[RSSItem] = []
-        
-        # Fetch all feeds for this section in parallel
-        async def fetch_section_feed(feed_name: str) -> List[RSSItem]:
-            try:
-                config = self.feeds[feed_name]
-                items = await self.fetch_feed(config.url, max_items_per_feed)
-                # Mark items with their source feed for provenance
-                for item in items:
-                    item.source_feed = config.name
-                return items
-            except Exception as e:
-                self.logger.error(f"Failed to fetch RSS feed {feed_name}: {e}")
-                return []
-        
-        tasks = [fetch_section_feed(feed_name) for feed_name in section_feeds]
-        results = await asyncio.gather(*tasks, return_exceptions=True)
-        
-        # Collect all successful results
-        for i, result in enumerate(results):
-            if isinstance(result, Exception):
-                self.logger.error(f"RSS feed fetch failed for {section_feeds[i]}: {result}")
-            else:
-                all_items.extend(result)
-        
-        # Apply intelligent content filtering based on recency and quality
-        filtered_items = self._apply_intelligent_filtering(all_items, section)
-        
-        self.logger.info(f"Collected {len(all_items)} items from RSS, filtered to {len(filtered_items)} high-quality items for {section}")
-        return filtered_items
-    
-    def _apply_intelligent_filtering(self, items: List[RSSItem], section: str) -> List[RSSItem]:
-        """
-        Apply intelligent filtering to RSS items instead of relying on hardcoded keywords.
-        Uses publication date, content quality indicators, and section-specific criteria.
-        """
-        if not items:
-            return []
-        
-        # Filter by recency (last 7 days for most sections, 24 hours for breaking news)
-        from datetime import timedelta
-        now = datetime.now()
-        if section == "breaking_news":
-            cutoff = now - timedelta(hours=24)
-        elif section == "business":
-            cutoff = now - timedelta(days=3) 
-        elif section in ["tech_science", "miscellaneous"]:
-            cutoff = now - timedelta(days=7)
-        else:
-            cutoff = now - timedelta(days=14)  # Default for other sections
-            
-        recent_items = [item for item in items if item.published_date >= cutoff]
-        
-        # Quality filtering based on content characteristics
-        quality_items = []
-        for item in recent_items:
-            # Skip items that are too short (likely not substantial content)
-            description_length = len(item.description or "") + len(item.content or "")
-            if description_length < 100:  # Minimum content threshold
-                continue
-                
-            # Skip items with common low-quality indicators
-            title_lower = item.title.lower()
-            if any(skip_phrase in title_lower for skip_phrase in [
-                "breaking:", "live updates", "live blog", "watch:", "photos:", 
-                "video:", "gallery:", "sponsored", "advertisement"
-            ]):
-                continue
-                
-            quality_items.append(item)
-        
-        # Sort by publication date (most recent first) and limit
-        quality_items.sort(key=lambda x: x.published_date, reverse=True)
-        
-        # Return top items based on section requirements
-        section_limits = {
-            "breaking_news": 15,  # More items for filtering down to 3
-            "business": 12,       # More items for filtering down to 3  
-            "tech_science": 12,   # More items for filtering down to 3
-            "miscellaneous": 20,  # More items for filtering down to 5
-            "spiritual": 10       # Fewer needed for this section
-        }
-        
-        limit = section_limits.get(section, 15)
-        return quality_items[:limit]
-=======
         """Fetch all RSS feeds for a specific section."""
         section_feeds = [cfg for cfg in self.feeds.values() if cfg.section == section]
         if not section_feeds:
@@ -1177,7 +762,6 @@
         # Sort by published date, newest first
         all_items.sort(key=lambda x: x.published_date, reverse=True)
         return all_items
->>>>>>> 41c9bc5d
 
     def parse_usccb_content(self, content: str) -> DailyReading:
         """Parse USCCB daily readings from HTML content."""
